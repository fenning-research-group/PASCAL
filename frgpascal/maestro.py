--- conflicted
+++ resolved
@@ -1,5 +1,5 @@
-# from termios import error
 import os
+import sys
 from threading import Thread, Lock
 from concurrent.futures import ThreadPoolExecutor
 import time
@@ -249,23 +249,24 @@
         for station in self.characterization.stations:
             station.set_directory(rootdir=folder)
         self.experiment_folder = folder
-<<<<<<< HEAD
         self.logger.setLevel(logging.DEBUG)
         fh = logging.FileHandler(
             os.path.join(self.experiment_folder, f"{folder_name}.log")
         )
-        formatter = logging.Formatter(
+        sh = logging.StreamHandler(sys.stdout)
+        sh.setLevel(logging.INFO)
+        fh_formatter = logging.Formatter(
             "%(asctime)s %(levelname)s: %(message)s",
-=======
-        logging.basicConfig(
-            filename=os.path.join(folder, f"{folder_name}.log"),
-            level=logging.DEBUG,
-            format="%(asctime)s %(levelname)s: %(message)s",
->>>>>>> 7e0bdef4
             datefmt="%m/%d/%Y %I:%M:%S %p",
         )
-        fh.setFormatter(formatter)
+        sh_formatter = logging.Formatter(
+            "%(asctime)s %(message)s",
+            datefmt="%I:%M:%S",
+        )
+        fh.setFormatter(fh_formatter)
+        sh.setFormatter(sh_formatter)
         self.logger.addHandler(fh)
+        self.logger.addHandler(sh)
 
     def run(self, filepath, name):
         speedup_factor = 1
