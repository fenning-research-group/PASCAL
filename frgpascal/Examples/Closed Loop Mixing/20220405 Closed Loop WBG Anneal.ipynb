--- conflicted
+++ resolved
@@ -1,1441 +1,1437 @@
 {
- "cells": [
-  {
-   "cell_type": "code",
-   "execution_count": 1,
-   "metadata": {},
-   "outputs": [],
-   "source": [
-    "EXPERIMENT_NAME = \"Closed Loop WBG Anneal\"\n",
-    "EXPERIMENT_DESCRIPTION = \"Allow anneal temp, time to vary while co-optimizing PL Intenstiy, FWHM\""
-   ]
-  },
-  {
-   "cell_type": "markdown",
-   "metadata": {},
-   "source": [
-    "# Generate instructions for liquid handler, characterization"
-   ]
-  },
-  {
-   "cell_type": "code",
-   "execution_count": 2,
-   "metadata": {},
-   "outputs": [],
-   "source": [
-    "from frgpascal.experimentaldesign.helpers import export_closedloop\n",
-    "from frgpascal.experimentaldesign.tasks import *\n",
-    "from frgpascal.experimentaldesign.characterizationtasks import PLSpectroscopy, PLPhotostability,PLImaging, TransmissionSpectroscopy, Darkfield, Brightfield\n",
-    "from frgpascal.hardware.liquidlabware import TipRack, LiquidLabware, AVAILABLE_VERSIONS as liquid_labware_versions\n",
-    "from frgpascal.hardware.sampletray import SampleTray, AVAILABLE_VERSIONS as sampletray_versions\n",
-    "\n"
-   ]
-  },
-  {
-   "cell_type": "markdown",
-   "metadata": {},
-   "source": [
-    "Define hardware on liquid handler. Tip racks only, to get the ot2 protocol"
-   ]
-  },
-  {
-   "cell_type": "code",
-   "execution_count": 18,
-   "metadata": {},
-   "outputs": [],
-   "source": [
-    "tray4ml = LiquidLabware(\n",
-    "    name='4mL_Tray1',\n",
-    "    version='frg_24_wellplate_4000ul',\n",
-    "    deck_slot=6\n",
-    "    )\n",
-    "plate96 = LiquidLabware(\n",
-    "    name=\"96wellplate\",\n",
-    "    version=\"greiner_96_wellplate_360ul\",\n",
-    "    deck_slot=5,\n",
-    "    starting_well=\"F1\"\n",
-    ")\n",
-    "# tray15ml = LiquidLabware(\n",
-    "#     name=\"15mL_Tray1\",\n",
-    "#     version=\"frg_12_wellplate_15000ul\",\n",
-    "#     deck_slot=4\n",
-    "# )\n",
-    "\n",
-    "tipracks = [\n",
-    "    TipRack(\n",
-    "        version='perkinelmer_p235_tiprack_235ul', \n",
-    "        deck_slot=8,\n",
-    "        starting_tip=\"B11\"\n",
-    "    ),\n",
-    "    TipRack(\n",
-    "        version='perkinelmer_p235_tiprack_235ul', \n",
-    "        deck_slot=11,\n",
-    "        starting_tip=\"B5\"\n",
-    "    ),\n",
-    "]"
-   ]
-  },
-  {
-   "cell_type": "code",
-<<<<<<< HEAD
-   "execution_count": null,
-   "metadata": {},
-   "outputs": [],
-   "source": []
-  },
-  {
-   "cell_type": "code",
-   "execution_count": 9,
-=======
-   "execution_count": 4,
->>>>>>> 929dfd78
-   "metadata": {},
-   "outputs": [],
-   "source": [
-    "chartask = Characterize(\n",
-    "    tasks = [\n",
-    "        PLSpectroscopy(\n",
-    "            exposure_times = [1,5,10,30,60]\n",
-    "            ),\n",
-    "        TransmissionSpectroscopy(),\n",
-    "        PLPhotostability(\n",
-    "            exposure_time = 2,\n",
-    "            duration=60,\n",
-    "            jitter = 1\n",
-    "        ),\n",
-    "        Brightfield(),\n",
-    "        Darkfield(),\n",
-    "        PLImaging(),\n",
-    "    ],\n",
-    "    # reorder_by_position=True,\n",
-    ")"
-   ]
-  },
-  {
-   "cell_type": "code",
-   "execution_count": 5,
-   "metadata": {},
-   "outputs": [
-    {
-     "name": "stdout",
-     "output_type": "stream",
-     "text": [
-      "OT2 protocol dumped to \".\\OT2PASCALProtocol_Closed Loop WBG Anneal.py\"\n",
-      "Closed Loop Maestro Netlist dumped to \"maestronetlist_closedloop_Closed Loop WBG Anneal.json\"\n"
-     ]
-    }
+   "cells": [
+      {
+         "cell_type": "code",
+         "execution_count": 1,
+         "metadata": {},
+         "outputs": [],
+         "source": [
+            "EXPERIMENT_NAME = \"Closed Loop WBG Anneal\"\n",
+            "EXPERIMENT_DESCRIPTION = \"Allow anneal temp, time to vary while co-optimizing PL Intenstiy, FWHM\""
+         ]
+      },
+      {
+         "cell_type": "markdown",
+         "metadata": {},
+         "source": [
+            "# Generate instructions for liquid handler, characterization"
+         ]
+      },
+      {
+         "cell_type": "code",
+         "execution_count": 2,
+         "metadata": {},
+         "outputs": [],
+         "source": [
+            "from frgpascal.experimentaldesign.helpers import export_closedloop\n",
+            "from frgpascal.experimentaldesign.tasks import *\n",
+            "from frgpascal.experimentaldesign.characterizationtasks import PLSpectroscopy, PLPhotostability,PLImaging, TransmissionSpectroscopy, Darkfield, Brightfield\n",
+            "from frgpascal.hardware.liquidlabware import TipRack, LiquidLabware, AVAILABLE_VERSIONS as liquid_labware_versions\n",
+            "from frgpascal.hardware.sampletray import SampleTray, AVAILABLE_VERSIONS as sampletray_versions\n",
+            "\n"
+         ]
+      },
+      {
+         "cell_type": "markdown",
+         "metadata": {},
+         "source": [
+            "Define hardware on liquid handler. Tip racks only, to get the ot2 protocol"
+         ]
+      },
+      {
+         "cell_type": "code",
+         "execution_count": 18,
+         "metadata": {},
+         "outputs": [],
+         "source": [
+            "tray4ml = LiquidLabware(\n",
+            "    name='4mL_Tray1',\n",
+            "    version='frg_24_wellplate_4000ul',\n",
+            "    deck_slot=6\n",
+            "    )\n",
+            "plate96 = LiquidLabware(\n",
+            "    name=\"96wellplate\",\n",
+            "    version=\"greiner_96_wellplate_360ul\",\n",
+            "    deck_slot=5,\n",
+            "    starting_well=\"F1\"\n",
+            ")\n",
+            "# tray15ml = LiquidLabware(\n",
+            "#     name=\"15mL_Tray1\",\n",
+            "#     version=\"frg_12_wellplate_15000ul\",\n",
+            "#     deck_slot=4\n",
+            "# )\n",
+            "\n",
+            "tipracks = [\n",
+            "    TipRack(\n",
+            "        version='perkinelmer_p235_tiprack_235ul', \n",
+            "        deck_slot=8,\n",
+            "        starting_tip=\"B11\"\n",
+            "    ),\n",
+            "    TipRack(\n",
+            "        version='perkinelmer_p235_tiprack_235ul', \n",
+            "        deck_slot=11,\n",
+            "        starting_tip=\"B5\"\n",
+            "    ),\n",
+            "]"
+         ]
+      },
+      {
+         "cell_type": "code",
+         "execution_count": null,
+         "metadata": {},
+         "outputs": [],
+         "source": []
+      },
+      {
+         "cell_type": "code",
+         "execution_count": 9,
+         "metadata": {},
+         "outputs": [],
+         "source": [
+            "chartask = Characterize(\n",
+            "    tasks = [\n",
+            "        PLSpectroscopy(\n",
+            "            exposure_times = [1,5,10,30,60]\n",
+            "            ),\n",
+            "        TransmissionSpectroscopy(),\n",
+            "        PLPhotostability(\n",
+            "            exposure_time = 2,\n",
+            "            duration=60,\n",
+            "            jitter = 1\n",
+            "        ),\n",
+            "        Brightfield(),\n",
+            "        Darkfield(),\n",
+            "        PLImaging(),\n",
+            "    ],\n",
+            "    # reorder_by_position=True,\n",
+            ")"
+         ]
+      },
+      {
+         "cell_type": "code",
+         "execution_count": 5,
+         "metadata": {},
+         "outputs": [
+            {
+               "name": "stdout",
+               "output_type": "stream",
+               "text": [
+                  "OT2 protocol dumped to \".\\OT2PASCALProtocol_Closed Loop WBG Anneal.py\"\n",
+                  "Closed Loop Maestro Netlist dumped to \"maestronetlist_closedloop_Closed Loop WBG Anneal.json\"\n"
+               ]
+            }
+         ],
+         "source": [
+            "export_closedloop(\n",
+            "    name = EXPERIMENT_NAME,\n",
+            "    characterization_task= chartask,\n",
+            "    labware = [\n",
+            "        tray4ml,\n",
+            "        # tray15ml,\n",
+            "        plate96\n",
+            "    ],\n",
+            "    tipracks = tipracks,\n",
+            ")"
+         ]
+      },
+      {
+         "cell_type": "code",
+         "execution_count": null,
+         "metadata": {},
+         "outputs": [],
+         "source": []
+      },
+      {
+         "cell_type": "markdown",
+         "metadata": {},
+         "source": [
+            "copy into cmdprmpt"
+         ]
+      },
+      {
+         "cell_type": "code",
+         "execution_count": null,
+         "metadata": {},
+         "outputs": [],
+         "source": [
+            "lh.server.ip = '169.254.160.20'\n",
+            "lh.server._start_directly()\n",
+            "mixing_netlist = {\n",
+            "   '4mL_Tray1-A2': {'96wellplate-F1': 35.0},\n",
+            "   '4mL_Tray1-A1': {'96wellplate-F1': 20.0}\n",
+            "}\n",
+            "\n",
+            "lh.mix(mixing_netlist = mixing_netlist)"
+         ]
+      },
+      {
+         "cell_type": "markdown",
+         "metadata": {},
+         "source": [
+            "# Define Experiment"
+         ]
+      },
+      {
+         "cell_type": "code",
+         "execution_count": 6,
+         "metadata": {},
+         "outputs": [],
+         "source": [
+            "from ax import *\n",
+            "from frgpascal.closedloop.bridge import PASCALAxQueue, PASCALRunner"
+         ]
+      },
+      {
+         "cell_type": "markdown",
+         "metadata": {},
+         "source": [
+            "Search Space"
+         ]
+      },
+      {
+         "cell_type": "code",
+         "execution_count": 7,
+         "metadata": {},
+         "outputs": [
+            {
+               "name": "stderr",
+               "output_type": "stream",
+               "text": [
+                  "C:\\Users\\Admin\\.conda\\envs\\pascal2\\lib\\site-packages\\ax\\core\\parameter.py:467: UserWarning:\n",
+                  "\n",
+                  "`sort_values` is not specified for `ChoiceParameter` \"anneal_temperature\". Defaulting to `True` for parameters of `ParameterType` FLOAT. To override this behavior (or avoid this warning), specify `sort_values` during `ChoiceParameter` construction.\n",
+                  "\n"
+               ]
+            }
+         ],
+         "source": [
+            "search_space = SearchSpace(\n",
+            "    parameters = [\n",
+            "        ChoiceParameter(\n",
+            "            name=\"anneal_temperature\", \n",
+            "            values = [100, 110, 120],\n",
+            "            parameter_type=ParameterType.FLOAT, \n",
+            "            is_ordered = True\n",
+            "        ),\n",
+            "        RangeParameter(\n",
+            "            name=\"anneal_duration\",\n",
+            "            lower=60*10.0, #10 minutes\n",
+            "            upper = 60*90.0, #1.5 hrs\n",
+            "            parameter_type=ParameterType.FLOAT\n",
+            "        )\n",
+            "    ]\n",
+            ")"
+         ]
+      },
+      {
+         "cell_type": "markdown",
+         "metadata": {},
+         "source": [
+            "Subclass `PASCALAxQueue` to fill in `initialize_labware` and `build_sample` methods."
+         ]
+      },
+      {
+         "cell_type": "code",
+         "execution_count": 8,
+         "metadata": {},
+         "outputs": [],
+         "source": [
+            "from frgpascal.hardware.sampletray import Tray1, Tray2\n",
+            "import mixsol as mx"
+         ]
+      },
+      {
+         "cell_type": "code",
+         "execution_count": 9,
+         "metadata": {},
+         "outputs": [],
+         "source": [
+            "class ThisQueue(PASCALAxQueue):\n",
+            "    hotplate_temperatures = []\n",
+            "    metrics_to_watch = ['pl_fwhm_0', 'pl_intensity_0']\n",
+            "    metrics_to_ignore = []\n",
+            "\n",
+            "    def initialize_labware(self):\n",
+            "        self.liquidlabware = [tray4ml]\n",
+            "        self.mixlabware = plate96\n",
+            "        self.sampletray = Tray1()\n",
+            "\n",
+            "        self.solutions = {\n",
+            "            'MethylAcetate': Solution(\n",
+            "                solvent='MethylAcetate',\n",
+            "            ),\n",
+            "            'absorber1': Solution(\n",
+            "                    solutes= 'FA_Pb_I3',\n",
+            "                    solvent= 'DMF3_DMSO1',\n",
+            "                    molarity= 1.2,\n",
+            "                    alias=\"Absorber_1.09_PbX\"\n",
+            "            ),\n",
+            "            'absorber2': Solution(\n",
+            "                    solutes= 'MA_Pb_Br3',\n",
+            "                    solvent= 'DMF3_DMSO1',\n",
+            "                    molarity= 1.2,\n",
+            "            )\n",
+            "        }\n",
+            "\n",
+            "        tray4ml.load(self.solutions['absorber1'], \"A1\")\n",
+            "        tray4ml.load(self.solutions['absorber2'], \"A2\")\n",
+            "        tray4ml.load(self.solutions[\"MethylAcetate\"], \"D1\")\n",
+            "\n",
+            "        self.mixer = mx.Mixer(\n",
+            "            stock_solutions=list(self.solutions.values()),\n",
+            "        )\n",
+            "    def build_sample(self, parameters) -> Sample:\n",
+            "        soln = Solution(\n",
+            "            solutes = f'MA{parameters[\"MA\"]}_FA{1-parameters[\"MA\"]}_Pb_Br{3*parameters[\"MA\"]}_I{3*(1-parameters[\"MA\"])}',\n",
+            "            solvent=\"DMF3_DMSO1\",\n",
+            "            molarity=1.2\n",
+            "        )\n",
+            "        \n",
+            "        mix_inputs = {\n",
+            "            soln: v\n",
+            "            for soln, v \n",
+            "            in zip(\n",
+            "                self.mixer.solutions,\n",
+            "                self.mixer.mix(target=soln, volume=50, min_volume=0)\n",
+            "            )\n",
+            "        }\n",
+            "\n",
+            "        destination_well = self.mixlabware.load(soln)\n",
+            "        mix = Mix(\n",
+            "            inputs=mix_inputs,\n",
+            "            inputs_labware=self.liquidlabware,\n",
+            "            destination_labware=self.mixlabware,\n",
+            "            destination_well=destination_well,\n",
+            "        )\n",
+            "\n",
+            "        # spincoat_absorber = Spincoat(\n",
+            "        #     steps=[\n",
+            "        #         [1000,200,5], #speed (rpm), acceleration (rpm/s), duration (s)\n",
+            "        #         [5000,2000,50], #speed (rpm), acceleration (rpm/s), duration (s)\n",
+            "        #     ],\n",
+            "        #     drops = [\n",
+            "        #         Drop(\n",
+            "        #             solution=soln,  #this will be filled later using the list of psk solutions\n",
+            "        #             volume=20,\n",
+            "        #             time=-1,\n",
+            "        #             blow_out=True\n",
+            "        #         ),\n",
+            "        #         Drop(\n",
+            "        #             solution=self.solutions['MethylAcetate'],\n",
+            "        #             volume=50,\n",
+            "        #             time=33,\n",
+            "        #             reuse_tip=True,\n",
+            "        #             touch_tip=False,\n",
+            "        #             rate=100,\n",
+            "        #             pre_mix=(3,100),\n",
+            "        #             slow_travel=True,\n",
+            "        #             blow_out=False\n",
+            "        #         )\n",
+            "        #     ],\n",
+            "        #     # immediate=True\n",
+            "        # )\n",
+            "        # anneal_absorber = Anneal(\n",
+            "        #     temperature=parameters['anneal_temperature'],\n",
+            "        #     duration=parameters['anneal_duration'],\n",
+            "        # )\n",
+            "\n",
+            "        samplename = f'sample{self.sample_counter}' #dont change\n",
+            "        sample = Sample(\n",
+            "            name = samplename, #dont change\n",
+            "            substrate='glass',\n",
+            "            worklist = [\n",
+            "                mix,\n",
+            "                # spincoat_absorber,\n",
+            "                # anneal_absorber,\n",
+            "                # Rest(),\n",
+            "                # chartask,\n",
+            "            ],\n",
+            "            storage_slot = {\n",
+            "                \"tray\": self.sampletray.name,  #dont change\n",
+            "                \"slot\": self.sampletray.load(samplename) #dont change\n",
+            "                },\n",
+            "        )\n",
+            "        return sample"
+         ]
+      },
+      {
+         "cell_type": "code",
+         "execution_count": 10,
+         "metadata": {},
+         "outputs": [
+            {
+               "name": "stdout",
+               "output_type": "stream",
+               "text": [
+                  "Note: attribute `hotplate_temperatures` was not defined, currently there are no temperatures/hotplates allocated for this experiment!\n"
+               ]
+            }
+         ],
+         "source": [
+            "jq = ThisQueue()"
+         ]
+      },
+      {
+         "cell_type": "code",
+         "execution_count": 12,
+         "metadata": {},
+         "outputs": [
+            {
+               "name": "stdout",
+               "output_type": "stream",
+               "text": [
+                  "Solving final schedule\n",
+                  "\tsolution status: OPTIMAL\n"
+               ]
+            },
+            {
+               "data": {
+                  "text/plain": [
+                     "'sample1'"
+                  ]
+               },
+               "execution_count": 12,
+               "metadata": {},
+               "output_type": "execute_result"
+            }
+         ],
+         "source": [
+            "p = {\"MA\":0.8, \"anneal_temperature\":110, \"anneal_duration\":60*60}\n",
+            "jq.schedule_job_with_parameters(parameters=p)"
+         ]
+      },
+      {
+         "cell_type": "code",
+         "execution_count": 14,
+         "metadata": {},
+         "outputs": [],
+         "source": [
+            "import matplotlib.pyplot as plt"
+         ]
+      },
+      {
+         "cell_type": "code",
+         "execution_count": 18,
+         "metadata": {},
+         "outputs": [
+            {
+               "data": {
+                  "text/plain": [
+                     "120"
+                  ]
+               },
+               "execution_count": 18,
+               "metadata": {},
+               "output_type": "execute_result"
+            }
+         ],
+         "source": []
+      },
+      {
+         "cell_type": "code",
+         "execution_count": 16,
+         "metadata": {},
+         "outputs": [
+            {
+               "data": {
+                  "image/png": "iVBORw0KGgoAAAANSUhEUgAABQQAAAHoCAYAAAAfV+JxAAAAOXRFWHRTb2Z0d2FyZQBNYXRwbG90bGliIHZlcnNpb24zLjMuNCwgaHR0cHM6Ly9tYXRwbG90bGliLm9yZy8QVMy6AAAACXBIWXMAAA9hAAAPYQGoP6dpAABsSUlEQVR4nO3dd3RUBfr/8c+kTXqvkIHQi4BUBVk1smBcLCCuiCISWUFWAaNrgd2lC6wFRWSxC+j6BawsoivwRSmCiqCsKFnAlRJiQgikkV7m9wc/7tchCZlghhm479c5cw73zmee+0zunRvP470Ti91utwsAAAAAAACAKXi5uwEAAAAAAAAA5w8DQQAAAAAAAMBEGAgCAAAAAAAAJsJAEAAAAAAAADARBoIAAAAAAACAiTAQBAAAAAAAAEyEgSAAAAAAAABgIgwEAQAAAAAAABNhIAgAAAAAAACYCANBAAAAXHRmzJih7t27u237U6dO1bhx44zl5ORkpaWlua2fs+nTp4/ef/99d7cBAADOIwaCAAAAuKBYLJazPlJTU/Xwww9rw4YNbunv6NGjeu655/TnP//ZLdtvrKlTp2ry5MmqqalxdysAAOA8YSAIAACAC0pWVpbxWLBggUJDQx3WPffccwoODlZUVJRb+nvttdfUr18/JSUluWX7v1RRUdFg5vrrr1dBQYHWrl17HjoCAACegIEgAAAALijx8fHGIywsTBaLpda6M28ZTk1N1dChQzV37lzFxcUpPDxcM2fOVFVVlR555BFFRkYqMTFRr7/+usO2MjMzddtttykiIkJRUVEaMmSIDh48eNb+VqxYoZtuuqnW+pqaGj366KOKjIxUfHy8ZsyY4fD84cOHNWTIEAUHBys0NFTDhw/X0aNHa72HX0pLS1NycrKxnJycrAkTJuihhx5SdHS0Bg0aJOnULdQtWrSQ1WpVs2bNNGnSJOM13t7eGjx4sJYvX37W9wUAAC4eDAQBAABgCp9++ql+/vlnbd68Wc8884xmzJihG264QREREfrqq680fvx4jR8/XhkZGZKkkpISXXPNNQoODtbmzZv1+eefKzg4WNddd129V97l5eXp+++/V+/evWs9t2zZMgUFBemrr77Sk08+qVmzZmn9+vWSJLvdrqFDh+rEiRPatGmT1q9fr//+97+67bbbGv0+ly1bJh8fH23dulUvvfSS3n33XT377LN66aWXtH//fq1atUpdu3Z1eM1ll12mLVu2NHpbAADgwuTj7gYAAACA8yEyMlILFy6Ul5eXOnTooCeffFIlJSXGd/1NmTJFf/vb37R161aNGDFCK1askJeXl1599VVZLBZJ0pIlSxQeHq6NGzfq2muvrbWNQ4cOyW63q1mzZrWe69atm6ZPny5JateunRYtWqQNGzZo0KBB+t///V999913OnDggGw2myTpzTff1CWXXKKvv/5affr0cfp9tm3bVk8++aSx/PHHHys+Pl4DBw6Ur6+vWrRoocsuu8zhNc2bN9fhw4dVU1MjLy+uGQAA4GLHb3sAAACYwiWXXOIw7IqLi3O4Us7b21tRUVHKycmRJO3cuVM//vijQkJCFBwcrODgYEVGRqqsrEz//e9/69xGaWmpJMnf37/Wc926dXNYTkhIMLaVnp4um81mDAMlqXPnzgoPD1d6enqj3ueZVyfeeuutKi0tVevWrTV27Fh98MEHqqqqcsgEBASopqZG5eXljdoWAAC4MHGFIAAAAEzB19fXYdlisdS57vRf262pqVGvXr301ltv1aoVExNT5zaio6Mlnbp1+MzM2bZlt9uNqxB/6Zfrvby8ZLfbHZ6vrKys9ZqgoCCHZZvNpr1792r9+vX63//9X91333166qmntGnTJqOnEydOKDAwUAEBAXW+LwAAcHHhCkEAAACgDj179tT+/fsVGxurtm3bOjzCwsLqfE2bNm0UGhqqPXv2NGpbnTt31uHDh43vL5SkPXv2qKCgQJ06dZJ0agiZlZXl8Lpdu3Y5VT8gIEA33XSTFi5cqI0bN+qLL77Q7t27jee///579ezZs1E9AwCACxcDQQAAAKAOI0eOVHR0tIYMGaItW7bowIED2rRpkx544AEdOXKkztd4eXlp4MCB+vzzzxu1rYEDB6pbt24aOXKkvvnmG23fvl133XWXrr76auMW4AEDBmjHjh164403tH//fk2fPl3ff/99g7WXLl2q1157Td9//71++uknvfnmmwoICFDLli2NzJYtW+r8TkQAAHBxYiAIAAAA1CEwMFCbN29WixYtNGzYMHXq1EljxoxRaWmpQkND633duHHjtGLFCuN2YGdYLBatWrVKERERuuqqqzRw4EC1bt1aK1euNDIpKSmaOnWqHn30UfXp00dFRUW66667GqwdHh6uV155Rf3791e3bt20YcMGffjhh4qKipIkZWZmatu2bbr77rud7hcAAFzYLPYzv4gEAAAAwDmz2+3q27ev0tLSdPvtt7u7nQY98sgjKigo0Msvv+zuVgAAwHnCFYIAAABAE7JYLHr55Zdr/SVfTxUbG6vZs2e7uw0AAHAecYUgAAAAAAAAYCJcIQgAAAAAAACYCANBAAAAAAAAwEQYCAIAAAAAAAAmwkAQAAAAAAAAMBEGggBwhsWLF6tVq1by9/dXr169tGXLlrPmN23apF69esnf31+tW7fWiy++6PD8K6+8oiuvvFIRERGKiIjQwIEDtX37dle+BeBXa+rPwS+tWLFCFotFQ4cObeKugablis9Bfn6+7r//fiUkJMjf31+dOnXSxx9/7Kq3APxqrvgcLFiwQB06dFBAQIBsNpsefPBBlZWVueotAL9aYz4HWVlZuuOOO9ShQwd5eXkpLS2tztx7772nzp07y2q1qnPnzvrggw9c1D1QNwaCAPALK1euVFpamv7yl7/o22+/1ZVXXqnf/e53Onz4cJ35AwcOaPDgwbryyiv17bff6s9//rMmTZqk9957z8hs3LhRt99+uz777DN98cUXatGiha699lplZmaer7cFNIorPgenHTp0SA8//LCuvPJKV78N4FdxxeegoqJCgwYN0sGDB/Xuu+9q7969euWVV9S8efPz9baARnHF5+Ctt97S5MmTNX36dKWnp+u1117TypUrNWXKlPP1toBGaeznoLy8XDExMfrLX/6iSy+9tM7MF198odtuu02jRo3Sv//9b40aNUrDhw/XV1995cq3Ajiw2O12u7ubAABPcfnll6tnz5564YUXjHWdOnXS0KFDNW/evFr5xx57TKtXr1Z6erqxbvz48fr3v/+tL774os5tVFdXKyIiQosWLdJdd93V9G8C+JVc9Tmorq7W1VdfrbvvvltbtmxRfn6+Vq1a5dL3ApwrV3wOXnzxRT311FP6z3/+I19fX9e/CeBXcsXnYMKECUpPT9eGDRuMzJ/+9Cdt3769wasPAXdo7Ofgl5KTk9W9e3ctWLDAYf1tt92mwsJC/etf/zLWXXfddYqIiNDy5cubtH+gPlwhCAD/X0VFhXbu3Klrr73WYf21116rbdu21fmaL774olY+JSVFO3bsUGVlZZ2vKSkpUWVlpSIjI5umcaAJufJzMGvWLMXExOgPf/hD0zcONCFXfQ5Wr16tfv366f7771dcXJy6dOmiuXPnqrq62jVvBPgVXPU5+M1vfqOdO3caX5/y008/6eOPP9b111/vgncB/Drn8jlwRn2flV9TE2gsH3c3AACeIjc3V9XV1YqLi3NYHxcXp+zs7Dpfk52dXWe+qqpKubm5SkhIqPWayZMnq3nz5ho4cGDTNQ80EVd9DrZu3arXXntNu3btclXrQJNx1efgp59+0qeffqqRI0fq448/1v79+3X//ferqqpK06ZNc9n7Ac6Fqz4HI0aM0LFjx/Sb3/xGdrtdVVVV+uMf/6jJkye77L0A5+pcPgfOqO+z8mtqAo3FQBAAzmCxWByW7XZ7rXUN5etaL0lPPvmkli9fro0bN8rf378JugVcoyk/B0VFRbrzzjv1yiuvKDo6uumbBVykqX8f1NTUKDY2Vi+//LK8vb3Vq1cv/fzzz3rqqacYCMJjNfXnYOPGjZozZ44WL16syy+/XD/++KMeeOABJSQkaOrUqU3cPdA0Gvs5cFdNoDEYCALA/xcdHS1vb+9a/2cuJyen1v/BOy0+Pr7OvI+Pj6KiohzWP/3005o7d67+93//V926dWva5oEm4orPwQ8//KCDBw/qxhtvNJ6vqamRJPn4+Gjv3r1q06ZNE78T4Ny56vdBQkKCfH195e3tbWQ6deqk7OxsVVRUyM/Pr4nfCXDuXPU5mDp1qkaNGqV77rlHktS1a1cVFxdr3Lhx+stf/iIvL77VCp7jXD4Hzqjvs/JragKNxdkWAP4/Pz8/9erVS+vXr3dYv379el1xxRV1vqZfv3618uvWrVPv3r0dvjD+qaee0uzZs/XJJ5+od+/eTd880ERc8Tno2LGjdu/erV27dhmPm266Sddcc4127dolm83msvcDnAtX/T7o37+/fvzxR2MgLkn79u1TQkICw0B4HFd9DkpKSmoN/by9vWW328Xfu4SnOZfPgTPq+6z8mppAo9kBAIYVK1bYfX197a+99pp9z5499rS0NHtQUJD94MGDdrvdbp88ebJ91KhRRv6nn36yBwYG2h988EH7nj177K+99prd19fX/u677xqZJ554wu7n52d/99137VlZWcajqKjovL8/wBmu+BycafTo0fYhQ4a4+q0A58wVn4PDhw/bg4OD7RMmTLDv3bvXvmbNGntsbKz98ccfP+/vD3CGKz4H06dPt4eEhNiXL19u/+mnn+zr1q2zt2nTxj58+PDz/v4AZzT2c2C32+3ffvut/dtvv7X36tXLfscdd9i//fZb+w8//GA8v3XrVru3t7f9b3/7mz09Pd3+t7/9ze7j42P/8ssvz+t7g7kxEASAM/z973+3t2zZ0u7n52fv2bOnfdOmTcZzo0ePtl999dUO+Y0bN9p79Ohh9/PzsyclJdlfeOEFh+dbtmxpl1TrMX369PPwboBz09SfgzMxEMSFwBWfg23bttkvv/xyu9Vqtbdu3do+Z84ce1VVlavfCnDOmvpzUFlZaZ8xY4a9TZs2dn9/f7vNZrPfd9999ry8vPPwboBz09jPQV3/7d+yZUuHzDvvvGPv0KGD3dfX196xY0f7e++9dx7eCfB/LHY712UDAAAAAAAAZsF3CAIAAAAAAAAmwkAQAAAAAAAAMBEGggAAAAAAAICJMBAEAAAAAAAATISBIAAAAAAAAGAiDAQBAAAAAAAAE2EgCAC/Unl5uWbMmKHy8nJ3twK4DZ8DgM8BIPE5ACQ+B7gwWOx2u93dTQDAhaywsFBhYWEqKChQaGiou9sB3ILPAcDnAJD4HAASnwNcGLhCEAAAAAAAADARBoIAAAAAAACAifi4uwHgfKuqqtK3336ruLg4eXkxE8evV1RUJEnKzMxUYWGhm7sB3IPPAcDnAJD4HAASnwO4V01NjY4ePaoePXrIx6f+sR/fIQjT+frrr3XZZZe5uw0AAAAAAACX2L59u/r06VPv81whCNOJi4uTdOrDkZCQ4OZuAAAAAAAAmkZWVpYuu+wyY/ZRHwaCMJ3TtwknJCQoMTHRzd0AAAAAAAA0rYa+Io0vUAMAAAAAAABMhIEgAAAAAAAAYCIMBAEAAAAAAAATYSAIAAAAAAAAmAgDQQAAAAAAAMBEGAgCAAAAAAAAJsJAEAAAAAAAADARBoIAAAAAAACAiTAQBAAAAAAAAEyEgSAAAAAAAABgIgwEAQAAAAAAABNhIAgAAAAAAACYiI+7GwDcxW6317tssVhqra9rXVNnG6rhCVlnapB1bbahGp6QdaYG2cZnG6rhCVlnapB1bbahGp6QdaYG2cZnG6rhCVlnapB1bbahGp6QdaYG2cZnG6rhCVlnapB1bbahGp6QdaaGmbPOYiAI08rJyVHz5s3l5XXqQtmTJ0+qqKhIgYGBCg8PN3LZ2dmy2+2Ki4uTt7e3JKmkpEQFBQUKCAhQRESEkT169KhqamoUGxsrH59TH6/S0lLl5+fL399fkZGRDtuvrq5WTEyMfH19jWxeXp6sVquioqKM7LFjx1RVVaWoqChZrVZJUllZmU6cOCE/Pz9FR0cb2dzcXFVWVioyMlL+/v6SpPLych0/fly+vr6KiYkxssePH1dFRYUiIiIUEBAgSaqoqFBubq58fHwUGxtrZPPy8lRWVqbw8HAFBgZKkiorK3Xs2DF5e3srLi7OyObn56u0tFRhYWEKCgqSJFVVVSknJ0deXl6Kj483sgUFBSopKVFoaKiCg4MlSdXV1Tp69KgkqVmzZka2sLBQxcXFCgkJUUhIiCSppqZG2dnZkqSEhATjhFhUVKSTJ08qODhYoaGhkk6dILOysiRJ8fHxtfZ9UFCQwsLCjO2dzv5y3xcXF6uwsLDWcVLXvq/vOKlv39d1nJze99HR0fLz8zOyeXl59e77uo6T+vZ9XcfJmfv+xIkTKi8vdzhO6tv3dR0n9e37uo6T0/veYrEoISHByJ4+Turb93UdJ/Xt+7qOk/r2fV3HCecIzhGncY44hXME5wjOEZwjJM4RnCM4R3CO4BwhecY5oqqqSs7glmEAAAAAAADARCz2xl5TCFzgjhw5IpvNpsOHD8tmsxnrPeHS34ZqeELWmRpkXZttqIYnZJ2pQbbx2YZqeELWmRpkXZttqIYnZJ2pQbbx2YZqeELWmRpkXZttqIYnZJ2pQbbx2YZqeELWmRpkXZttqIYnZJ2pYeZsZmambDabMjIylJiYqPpwyzBM68wTzpnLZ1vvquz53h7ZCzPryb2RdW3Wk3sj6zlZT+6NrGuzntwbWc/JenJvZF2b9eTeyHpO1pN7I9v47NlwyzAAAAAAAABgIgwEAQAAAAAAABNhIAgAAAAAAACYCANBAAAAAAAAwEQYCAIAAAAAAAAmwkAQAAAAAAAAMBEGggAAAAAAAICJMBAEAAAAAAAATISBIAAAAAAAAGAiDAQBAAAAAAAAE2EgCAAAAAAAAJgIA0EAAAAAAADARBgIAgAAAAAAACbCQBAAAAAAAAAwEQaCAAAAAAAAgIkwEAQAAAAAAABMhIEgAAAAAAAAYCIMBAEAAAAAAAATYSAIAAAAAAAAmAgDQZwTi8Vy1kdqaqpLtvv+++9r0KBBiomJUWhoqPr166e1a9e6ZFsAAAAAAAAXIwaCOCdZWVnGY8GCBQoNDXVY99xzzznkKysrm2S7mzdv1qBBg/Txxx9r586duuaaa3TjjTfq22+/bZL6AAAAAAAAFzsGgjgn8fHxxiMsLEwWi8VYLisrU3h4uN5++20lJyfL399f//jHP3T8+HHdfvvtSkxMVGBgoLp27arly5cbNd944w1FRUWpvLzcYVu33HKL7rrrLknSggUL9Oijj6pPnz5q166d5s6dq3bt2unDDz88r+8fAAAAAADgQsVAEC7z2GOPadKkSUpPT1dKSorKysrUq1cvrVmzRt9//73GjRunUaNG6auvvpIk3Xrrraqurtbq1auNGrm5uVqzZo3uvvvuOrdRU1OjoqIiRUZG1ttHeXm5CgsLjUdRUVHTvlEAAAAAAIALCANBuExaWpqGDRumVq1aqVmzZmrevLkefvhhde/eXa1bt9bEiROVkpKid955R5IUEBCgO+64Q0uWLDFqvPXWW0pMTFRycnKd25g/f76Ki4s1fPjwevuYN2+ewsLCjEfnzp2b9H0CAAAAAABcSBgIwmV69+7tsFxdXa05c+aoW7duioqKUnBwsNatW6fDhw8bmbFjx2rdunXKzMyUJC1ZskSpqamyWCy16i9fvlwzZszQypUrFRsbW28fU6ZMUUFBgfHYs2dPE71DAAAAAACAC4+PuxvAxSsoKMhhef78+Xr22We1YMECde3aVUFBQUpLS1NFRYWR6dGjhy699FK98cYbSklJ0e7du+v8fsCVK1fqD3/4g9555x0NHDjwrH1YrVZZrVZjubCw8Fe+MwAAAAAAgAsXA0GcN1u2bNGQIUN05513Sjr1/X/79+9Xp06dHHL33HOPnn32WWVmZmrgwIGy2WwOzy9fvlxjxozR8uXLdf3115+3/gEAAAAAAC4G3DKM86Zt27Zav369tm3bpvT0dN17773Kzs6ulRs5cqQyMzP1yiuvaMyYMQ7PLV++XHfddZfmz5+vvn37Kjs7W9nZ2SooKDhfbwMAAAAAAOCCxkAQ583UqVPVs2dPpaSkKDk5WfHx8Ro6dGitXGhoqG655RYFBwfXev6ll15SVVWV7r//fiUkJBiPBx544Py8CQAAAAAAgAucxW63293dBHCmQYMGqVOnTlq4cGGT1z5y5IhsNpsyMjKUmJjY5PUBAAAAAADcwdmZB98hCI9y4sQJrVu3Tp9++qkWLVrk7nYAAAAAAAAuOgwE4VF69uypvLw8PfHEE+rQoYO72wEAAAAAALjoMBCERzl48KC7WwAAAAAAALio8UdFAAAAAAAAABNhIAgAAAAAAACYCANBAAAAAAAAwEQYCAIAAAAAAAAmwkAQAAAAAAAAMBEGggAAAAAAAICJMBAEAAAAAAAATISBIAAAAAAAAGAiDAQBAAAAAAAAE2EgCAAAAAAAAJgIA0EAAAAAAADARBgIAgAAAAAAACbCQBAAAAAAAAAwEQaCAAAAAAAAgIn4uLsBwF3sdnu9yxaLpdb6utY1dbahGp6QdaYGWddmG6rhCVlnapBtfLahGp6QdaYGWddmG6rhCVlnapBtfLahGp6QdaYGWddmG6rhCVlnapBtfLahGp6QdaYGWddmG6rhCVlnapg56ywGgjCtnJwcNW/eXF5epy6UPXnypIqKihQYGKjw8HAjl52dLbvdrri4OHl7e0uSSkpKVFBQoICAAEVERBjZo0ePqqamRrGxsfLxOfXxKi0tVX5+vvz9/RUZGemw/erqasXExMjX19fI5uXlyWq1KioqysgeO3ZMVVVVioqKktVqlSSVlZXpxIkT8vPzU3R0tJHNzc1VZWWlIiMj5e/vL0kqLy/X8ePH5evrq5iYGCN7/PhxVVRUKCIiQgEBAZKkiooK5ebmysfHR7GxsUY2Ly9PZWVlCg8PV2BgoCSpsrJSx44dk7e3t+Li4oxsfn6+SktLFRYWpqCgIElSVVWVcnJy5OXlpfj4eCNbUFCgkpIShYaGKjg4WJJUXV2to0ePSpKaNWtmZAsLC1VcXKyQkBCFhIRIkmpqapSdnS1JSkhIME6IRUVFOnnypIKDgxUaGirp1AkyKytLkhQfH19r3wcFBSksLMzY3unsL/d9cXGxCgsLax0nde37+o6T+vZ9XcfJ6X0fHR0tPz8/I5uXl1fvvq/rOKlv39d1nJy570+cOKHy8nKH46S+fV/XcVLfvq/rODm97y0WixISEozs6eOkvn1f13FS376v6zipb9/XdZxwjuAccRrniFM4R3CO4BzBOULiHME5gnME5wjOEZJnnCOqqqrkDG4ZBgAAAAAAAEzEYm/sNYXABe7IkSOy2Ww6fPiwbDabsd4TLv1tqIYnZJ2pQda12YZqeELWmRpkG59tqIYnZJ2pQda12YZqeELWmRpkG59tqIYnZJ2pQda12YZqeELWmRpkG59tqIYnZJ2pQda12YZqeELWmRpmzmZmZspmsykjI0OJiYmqD7cMw7TOPOGcuXy29a7Knu/tkb0ws57cG1nXZj25N7Kek/Xk3si6NuvJvZH1nKwn90bWtVlP7o2s52Q9uTeyjc+eDbcMAwAAAAAAACbCQBAAAAAAAAAwEQaCAAAAAAAAgIkwEAQAAAAAAABMhIEgAAAAAAAAYCIMBAEAAAAAAAATYSAIAAAAAAAAmAgDQQAAAAAAAMBEGAgCAAAAAAAAJsJAEAAAAAAAADARBoIAAAAAAACAiTAQBAAAAAAAAEyEgSAAAAAAAABgIgwEAQAAAAAAABNhIAgAAAAAAACYCANBAAAAAAAAwEQYCAIAAAAAAAAmwkAQAAAAAAAAMBEGgjgnFovlrI/U1FSXbDcrK0t33HGHOnToIC8vL6WlpblkOwAAAAAAABcrH3c3gAtTVlaW8e+VK1dq2rRp2rt3r7EuICDAIV9ZWSlfX99fvd3y8nLFxMToL3/5i5599tlfXQ8AAAAAAMBsuEIQ5yQ+Pt54hIWFyWKxGMtlZWUKDw/X22+/reTkZPn7++sf//iHjh8/rttvv12JiYkKDAxU165dtXz5cqPmG2+8oaioKJWXlzts65ZbbtFdd90lSUpKStJzzz2nu+66S2FhYef1PQMAAAAAAFwMGAjCZR577DFNmjRJ6enpSklJUVlZmXr16qU1a9bo+++/17hx4zRq1Ch99dVXkqRbb71V1dXVWr16tVEjNzdXa9as0d13333OfZSXl6uwsNB4FBUV/er3BgAAAAAAcKFiIAiXSUtL07Bhw9SqVSs1a9ZMzZs318MPP6zu3burdevWmjhxolJSUvTOO+9IOnWb8R133KElS5YYNd566y0lJiYqOTn5nPuYN2+ewsLCjEfnzp1/7VsDAAAAAAC4YDEQhMv07t3bYbm6ulpz5sxRt27dFBUVpeDgYK1bt06HDx82MmPHjtW6deuUmZkpSVqyZIlSU1NlsVjOuY8pU6aooKDAeOzZs+ecawEAAAAAAFzo+KMicJmgoCCH5fnz5+vZZ5/VggUL1LVrVwUFBSktLU0VFRVGpkePHrr00kv1xhtvKCUlRbt379aHH374q/qwWq2yWq3GcmFh4a+qBwAAAAAAcCFjIIjzZsuWLRoyZIjuvPNOSVJNTY3279+vTp06OeTuuecePfvss8rMzNTAgQNls9nc0S4AAAAAAMBFiVuGcd60bdtW69ev17Zt25Senq57771X2dnZtXIjR45UZmamXnnlFY0ZM6bW87t27dKuXbt08uRJHTt2TLt27eI2YAAAAAAAACdxhSDOm6lTp+rAgQNKSUlRYGCgxo0bp6FDh6qgoMAhFxoaqltuuUUfffSRhg4dWqtOjx49jH/v3LlT//M//6OWLVvq4MGDLn4HAAAAAAAAFz4GgvjVUlNTlZqaaiwnJSXJbrfXykVGRmrVqlVO1czKytLIkSMdvvvvtLpqAwAAAAAAwDkMBOFRTpw4oXXr1unTTz/VokWL3N0OAAAAAADARYeBIDxKz549lZeXpyeeeEIdOnRwdzsAAAAAAAAXHQaC8Ch8DyAAAAAAAIBr8VeGAQAAAAAAABNhIAgAAAAAAACYCANBAAAAAAAAwEQYCAIAAAAAAAAmwkAQAAAAAAAAMBEGggAAAAAAAICJMBAEAAAAAAAATISBIAAAAAAAAGAiDAQBAAAAAAAAE2EgCAAAAAAAAJgIA0EAAAAAAADARBgIAgAAAAAAACbCQBAAAAAAAAAwEQaCAAAAAAAAgIn4uLsBwF3sdnu9yxaLpdb6utY1dbahGp6QdaYGWddmG6rhCVlnapBtfLahGp6QdaYGWddmG6rhCVlnapBtfLahGp6QdaYGWddmG6rhCVlnapBtfLahGp6QdaYGWddmG6rhCVlnapg56ywGgjCtnJwcNW/eXF5epy6UPXnypIqKihQYGKjw8HAjl52dLbvdrri4OHl7e0uSSkpKVFBQoICAAEVERBjZo0ePqqamRrGxsfLxOfXxKi0tVX5+vvz9/RUZGemw/erqasXExMjX19fI5uXlyWq1KioqysgeO3ZMVVVVioqKktVqlSSVlZXpxIkT8vPzU3R0tJHNzc1VZWWlIiMj5e/vL0kqLy/X8ePH5evrq5iYGCN7/PhxVVRUKCIiQgEBAZKkiooK5ebmysfHR7GxsUY2Ly9PZWVlCg8PV2BgoCSpsrJSx44dk7e3t+Li4oxsfn6+SktLFRYWpqCgIElSVVWVcnJy5OXlpfj4eCNbUFCgkpIShYaGKjg4WJJUXV2to0ePSpKaNWtmZAsLC1VcXKyQkBCFhIRIkmpqapSdnS1JSkhIME6IRUVFOnnypIKDgxUaGirp1AkyKytLkhQfH19r3wcFBSksLMzY3unsL/d9cXGxCgsLax0nde37+o6T+vZ9XcfJ6X0fHR0tPz8/I5uXl1fvvq/rOKlv39d1nJy570+cOKHy8nKH46S+fV/XcVLfvq/rODm97y0WixISEozs6eOkvn1f13FS376v6zipb9/XdZxwjuAccRrniFM4R3CO4BzBOULiHME5gnME5wjOEZJnnCOqqqrkDG4ZBgAAAAAAAEzEYm/sNYXABe7IkSOy2Ww6fPiwbDabsd4TLv1tqIYnZJ2pQda12YZqeELWmRpkG59tqIYnZJ2pQda12YZqeELWmRpkG59tqIYnZJ2pQda12YZqeELWmRpkG59tqIYnZJ2pQda12YZqeELWmRpmzmZmZspmsykjI0OJiYmqD7cMw7TOPOGcuXy29a7Knu/tkb0ws57cG1nXZj25N7Kek/Xk3si6NuvJvZH1nKwn90bWtVlP7o2s52Q9uTeyjc+eDbcMAwAAAAAAACbCQBAAAAAAAAAwEQaCAAAAAAAAgIkwEAQAAAAAAABMhIEgAAAAAAAAYCIMBAEAAAAAAAATYSAIAAAAAAAAmAgDQQAAAAAAAMBEGAgCAAAAAAAAJsJAEAAAAAAAADARBoIAAAAAAACAiTAQBAAAAAAAAEyEgSAAAAAAAABgIgwEAQAAAAAAABNhIAgAAAAAAACYCANBAAAAAAAAwEQYCAIAAAAAAAAmwkAQAAAAAAAAMBEGgvjVZsyYoe7du7u7DQAAAAAAADiBgeBFIDU1VUOHDq21fuPGjbJYLMrPz3eqTlJSkhYsWNCkvdXHYrFo1apVjX7dvffeqzZt2iggIEAxMTEaMmSI/vOf/zR9gwAAAAAAABcpBoK4oPTq1UtLlixRenq61q5dK7vdrmuvvVbV1dXubg0AAAAAAOCCwEDQRN577z1dcsklslqtSkpK0vz5843nkpOTdejQIT344IOyWCyyWCySpKVLlyo8PFyrVq1S+/bt5e/vr0GDBikjI6Pe7Xz99dcaNGiQoqOjFRYWpquvvlrffPON8XxSUpIk6eabb5bFYjGWJenDDz9Ur1695O/vr9atW2vmzJmqqqoynh83bpyuuuoqJSUlqWfPnnr88ceVkZGhgwcPNs0PCQAAAAAA4CLHQNAkdu7cqeHDh2vEiBHavXu3ZsyYoalTp2rp0qWSpPfff1+JiYmaNWuWsrKylJWVZby2pKREc+bM0bJly7R161YVFhZqxIgR9W6rqKhIo0eP1pYtW/Tll1+qXbt2Gjx4sIqKiiSdGhhK0pIlS5SVlWUsr127VnfeeacmTZqkPXv26KWXXtLSpUs1Z86cOrdTXFysJUuWqFWrVrLZbPX2U15ersLCQuNxug8AAAAAAAAz8nF3A2gaa9asUXBwsMO6X95G+8wzz+i3v/2tpk6dKklq37699uzZo6eeekqpqamKjIyUt7e3QkJCFB8f71CnsrJSixYt0uWXXy5JWrZsmTp16qTt27frsssuq9XLgAEDHJZfeuklRUREaNOmTbrhhhsUExMjSQoPD3fY1pw5czR58mSNHj1aktS6dWvNnj1bjz76qKZPn27kFi9erEcffVTFxcXq2LGj1q9fLz8/v3p/NvPmzdPMmTPr/+EBAAAAAACYCFcIXiSuueYa7dq1y+Hx6quvGs+np6erf//+Dq/p37+/9u/f3+D37/n4+Kh3797GcseOHRUeHq709PQ68zk5ORo/frzat2+vsLAwhYWF6eTJkzp8+PBZt7Nz507NmjVLwcHBxmPs2LHKyspSSUmJkRs5cqS+/fZbbdq0Se3atdPw4cNVVlZWb90pU6aooKDAeOzZs+esfQAAAAAAAFzMuELwIhEUFKS2bds6rDty5Ijxb7vdbnwv4C/XOevM19a3Tjr1V4+PHTumBQsWqGXLlrJarerXr58qKirOuo2amhrNnDlTw4YNq/Wcv7+/8e/TQ8Z27dqpb9++ioiI0AcffKDbb7+9zrpWq1VWq9VYLiwsPGsfAAAAAAAAFzMGgibRuXNnff755w7rtm3bpvbt28vb21uS5OfnV+fVglVVVdqxY4dxe/DevXuVn5+vjh071rmtLVu2aPHixRo8eLAkKSMjQ7m5uQ4ZX1/fWtvq2bOn9u7dW2uw2RC73a7y8vJGvQYAAAAAAMCsGAiaxJ/+9Cf16dNHs2fP1m233aYvvvhCixYt0uLFi41MUlKSNm/erBEjRshqtSo6OlrSqeHdxIkTtXDhQvn6+mrChAnq27dvnd8fKElt27bVm2++qd69e6uwsFCPPPKIAgICHDJJSUnasGGD+vfvL6vVqoiICE2bNk033HCDbDabbr31Vnl5eem7777T7t279fjjj+unn37SypUrde211yomJkaZmZl64oknFBAQYAwfAQAAAAAAcHZ8h6BJ9OzZU2+//bZWrFihLl26aNq0aZo1a5ZSU1ONzKxZs3Tw4EG1adPG+MMfkhQYGKjHHntMd9xxh/r166eAgACtWLGi3m29/vrrysvLU48ePTRq1ChNmjRJsbGxDpn58+dr/fr1stls6tGjhyQpJSVFa9as0fr169WnTx/17dtXzzzzjFq2bCnp1G3DW7Zs0eDBg9W2bVsNHz5cQUFB2rZtW636AAAAAAAAqJvF3pgvkoPpLF26VGlpacrPz3d3K03myJEjstlsysjIUGJiorvbAQAAAAAAaBLOzjy4QhAAAAAAAAAwEQaCAAAAAAAAgIkwEMRZpaamXlS3CwMAAAAAAJgdA0EAAAAAAADARBgIAgAAAAAAACbCQBAAAAAAAAAwEQaCAAAAAAAAgIkwEAQAAAAAAABMhIEgAAAAAAAAYCIMBAEAAAAAAAATYSAIAAAAAAAAmAgDQQAAAAAAAMBEGAgCAAAAAAAAJsJAEAAAAAAAADARBoIAAAAAAACAiTAQBAAAAAAAAEyEgSAAAAAAAABgIj7ubgBwF7vdXu+yxWKptb6udU2dbaiGJ2SdqUHWtdmGanhC1pkaZBufbaiGJ2SdqUHWtdmGanhC1pkaZBufbaiGJ2SdqUHWtdmGanhC1pkaZBufbaiGJ2SdqUHWtdmGanhC1pkaZs46i4EgTCsnJ0fNmzeXl9epC2VPnjypoqIiBQYGKjw83MhlZ2fLbrcrLi5O3t7ekqSSkhIVFBQoICBAERERRvbo0aOqqalRbGysfHxOfbxKS0uVn58vf39/RUZGOmy/urpaMTEx8vX1NbJ5eXmyWq2KiooysseOHVNVVZWioqJktVolSWVlZTpx4oT8/PwUHR1tZHNzc1VZWanIyEj5+/tLksrLy3X8+HH5+voqJibGyB4/flwVFRWKiIhQQECAJKmiokK5ubny8fFRbGyskc3Ly1NZWZnCw8MVGBgoSaqsrNSxY8fk7e2tuLg4I5ufn6/S0lKFhYUpKChIklRVVaWcnBx5eXkpPj7eyBYUFKikpEShoaEKDg6WJFVXV+vo0aOSpGbNmhnZwsJCFRcXKyQkRCEhIZKkmpoaZWdnS5ISEhKME2JRUZFOnjyp4OBghYaGSjp1gszKypIkxcfH19r3QUFBCgsLM7Z3OvvLfV9cXKzCwsJax0ld+76+46S+fV/XcXJ630dHR8vPz8/I5uXl1bvv6zpO6tv3dR0nZ+77EydOqLy83OE4qW/f13Wc1Lfv6zpOTu97i8WihIQEI3v6OKlv39d1nNS37+s6Turb93UdJ5wjOEecxjniFM4RnCM4R3COkDhHcI7gHME5gnOE5BnniKqqKjmDW4YBAAAAAAAAE7HYG3tNIXCBO3LkiGw2mw4fPiybzWas94RLfxuq4QlZZ2qQdW22oRqekHWmBtnGZxuq4QlZZ2qQdW22oRqekHWmBtnGZxuq4QlZZ2qQdW22oRqekHWmBtnGZxuq4QlZZ2qQdW22oRqekHWmhpmzmZmZstlsysjIUGJiourDLcMwrTNPOGcun229q7Lne3tkL8ysJ/dG1rVZT+6NrOdkPbk3sq7NenJvZD0n68m9kXVt1pN7I+s5WU/ujWzjs2fDLcMAAAAAAACAiTAQBAAAAAAAAEyEgSAAAAAAAABgIgwEAQAAAAAAABNhIAgAAAAAAACYCANBAAAAAAAAwEQYCAIAAAAAAAAmwkAQAAAAAAAAMBEGggAAAAAAAICJMBAEAAAAAAAATISBIAAAAAAAAGAiDAQBAAAAAAAAE2EgCAAAAAAAAJgIA0EAAAAAAADARBgIAgAAAAAAACbCQBAAAAAAAAAwEQaCAAAAAAAAgIkwEMSvNmPGDHXv3t3dbQAAAAAAAMAJDAQvAqmpqRo6dGit9Rs3bpTFYlF+fr5TdZKSkrRgwYIm7a0+FotFq1atatRrTpw4oYkTJ6pDhw4KDAxUixYtNGnSJBUUFLimSQAAAAAAgIuQj7sbAJz1888/6+eff9bTTz+tzp0769ChQxo/frx+/vlnvfvuu+5uDwAAAAAA4ILAFYIm8t577+mSSy6R1WpVUlKS5s+fbzyXnJysQ4cO6cEHH5TFYpHFYpEkLV26VOHh4Vq1apXat28vf39/DRo0SBkZGfVu5+uvv9agQYMUHR2tsLAwXX311frmm2+M55OSkiRJN998sywWi7EsSR9++KF69eolf39/tW7dWjNnzlRVVZUkqUuXLnrvvfd04403qk2bNhowYIDmzJmjDz/80MgAAAAAAADg7BgImsTOnTs1fPhwjRgxQrt379aMGTM0depULV26VJL0/vvvKzExUbNmzVJWVpaysrKM15aUlGjOnDlatmyZtm7dqsLCQo0YMaLebRUVFWn06NHasmWLvvzyS7Vr106DBw9WUVGRpFMDQ0lasmSJsrKyjOW1a9fqzjvv1KRJk7Rnzx699NJLWrp0qebMmVPvtgoKChQaGiofn/ovdi0vL1dhYaHxON0HAAAAAACAGXHL8EVizZo1Cg4OdlhXXV1t/PuZZ57Rb3/7W02dOlWS1L59e+3Zs0dPPfWUUlNTFRkZKW9vb4WEhCg+Pt6hTmVlpRYtWqTLL79ckrRs2TJ16tRJ27dv12WXXVarlwEDBjgsv/TSS4qIiNCmTZt0ww03KCYmRpIUHh7usK05c+Zo8uTJGj16tCSpdevWmj17th599FFNnz691naOHz+u2bNn69577z3rz2bevHmaOXPmWTMAAAAAAABmwRWCF4lrrrlGu3btcni8+uqrxvPp6enq37+/w2v69++v/fv3OwwO6+Lj46PevXsbyx07dlR4eLjS09PrzOfk5Gj8+PFq3769wsLCFBYWppMnT+rw4cNn3c7OnTs1a9YsBQcHG4+xY8cqKytLJSUlDtnCwkJdf/316ty5c53Dwl+aMmWKCgoKjMeePXvOmgcAAAAAALiYcYXgRSIoKEht27Z1WHfkyBHj33a73fhewF+uc9aZr61vnXTqrx4fO3ZMCxYsUMuWLWW1WtWvXz9VVFScdRs1NTWaOXOmhg0bVus5f39/499FRUW67rrrFBwcrA8++EC+vr5nrWu1WmW1Wo3lwsLCs+YBAAAAAAAuZgwETaJz5876/PPPHdZt27ZN7du3l7e3tyTJz8+vzqsFq6qqtGPHDuP24L179yo/P18dO3asc1tbtmzR4sWLNXjwYElSRkaGcnNzHTK+vr61ttWzZ0/t3bu31mDzlwoLC5WSkiKr1arVq1c7DAoBAAAAAADQMAaCJvGnP/1Jffr00ezZs3Xbbbfpiy++0KJFi7R48WIjk5SUpM2bN2vEiBGyWq2Kjo6WdGp4N3HiRC1cuFC+vr6aMGGC+vbtW+f3B0pS27Zt9eabb6p3794qLCzUI488ooCAAIdMUlKSNmzYoP79+8tqtSoiIkLTpk3TDTfcIJvNpltvvVVeXl767rvvtHv3bj3++OMqKirStddeq5KSEv3jH/8w/kiIJMXExBiDTQAAAAAAANSP7xA0iZ49e+rtt9/WihUr1KVLF02bNk2zZs1SamqqkZk1a5YOHjyoNm3aGH/4Q5ICAwP12GOP6Y477lC/fv0UEBCgFStW1Lut119/XXl5eerRo4dGjRqlSZMmKTY21iEzf/58rV+/XjabTT169JAkpaSkaM2aNVq/fr369Omjvn376plnnlHLli0lnfqOwa+++kq7d+9W27ZtlZCQYDwyMjKa8KcFAAAAAABw8bLYG/NFcjCdpUuXKi0tTfn5+e5upckcOXJENptNGRkZSkxMdHc7AAAAAAAATcLZmQdXCAIAAAAAAAAmwkAQAAAAAAAAMBEGgjir1NTUi+p2YQAAAAAAALNjIAgAAAAAAACYCANBAAAAAAAAwEQYCAIAAAAAAAAmwkAQAAAAAAAAMBEGggAAAAAAAICJMBAEAAAAAAAATISBIAAAAAAAAGAiDAQBAAAAAAAAE2EgCAAAAAAAAJgIA0EAAAAAAADARBgIAgAAAAAAACbCQBAAAAAAAAAwEQaCAAAAAAAAgIkwEAQAAAAAAABMxMfdDQDuYrfb6122WCy11te1rqmzDdXwhKwzNci6NttQDU/IOlODbOOzDdXwhKwzNci6NttQDU/IOlODbOOzDdXwhKwzNci6NttQDU/IOlODbOOzDdXwhKwzNci6NttQDU/IOlPDzFlnMRCEaeXk5Kh58+by8jp1oezJkydVVFSkwMBAhYeHG7ns7GzZ7XbFxcXJ29tbklRSUqKCggIFBAQoIiLCyB49elQ1NTWKjY2Vj8+pj1dpaany8/Pl7++vyMhIh+1XV1crJiZGvr6+RjYvL09Wq1VRUVFG9tixY6qqqlJUVJSsVqskqaysTCdOnJCfn5+io6ONbG5uriorKxUZGSl/f39JUnl5uY4fPy5fX1/FxMQY2ePHj6uiokIREREKCAiQJFVUVCg3N1c+Pj6KjY01snl5eSorK1N4eLgCAwMlSZWVlTp27Ji8vb0VFxdnZPPz81VaWqqwsDAFBQVJkqqqqpSTkyMvLy/Fx8cb2YKCApWUlCg0NFTBwcGSpOrqah09elSS1KxZMyNbWFio4uJihYSEKCQkRJJUU1Oj7OxsSVJCQoJxQiwqKtLJkycVHBys0NBQSadOkFlZWZKk+Pj4Wvs+KChIYWFhxvZOZ3+574uLi1VYWFjrOKlr39d3nNS37+s6Tk7v++joaPn5+RnZvLy8evd9XcdJffu+ruPkzH1/4sQJlZeXOxwn9e37uo6T+vZ9XcfJ6X1vsViUkJBgZE8fJ/Xt+7qOk/r2fV3HSX37vq7jhHME54jTOEecwjmCcwTnCM4REucIzhGcIzhHcI6QPOMcUVVVJWdwyzAAAAAAAABgIhZ7Y68pBC5wR44ckc1m0+HDh2Wz2Yz1nnDpb0M1PCHrTA2yrs02VMMTss7UINv4bEM1PCHrTA2yrs02VMMTss7UINv4bEM1PCHrTA2yrs02VMMTss7UINv4bEM1PCHrTA2yrs02VMMTss7UMHM2MzNTNptNGRkZSkxMVH24ZRimdeYJ58zls613VfZ8b4/shZn15N7Iujbryb2R9ZysJ/dG1rVZT+6NrOdkPbk3sq7NenJvZD0n68m9kW189my4ZRgAAAAAAAAwEQaCAAAAAAAAgIkwEAQAAAAAAABMhIEgAAAAAAAAYCIMBAEAAAAAAAATYSAIAAAAAAAAmAgDQQAAAAAAAMBEGAgCAAAAAAAAJsJAEAAAAAAAADARBoIAAAAAAACAiTAQBAAAAAAAAEyEgSAAAAAAAABgIgwEAQAAAAAAABNhIAgAAAAAAACYCANBAAAAAAAAwEQYCAIAAAAAAAAmwkAQAAAAAAAAMBEGggAAAAAAAICJMBDErzZjxgx1797d3W0AAAAAAADACQwELwKpqakaOnRorfUbN26UxWJRfn6+U3WSkpK0YMGCJu2tPhaLRatWrWr0615++WUlJycrNDS0Ue8NAAAAAAAApzAQxAWlpKRE1113nf785z+7uxUAAAAAAIALEgNBE3nvvfd0ySWXyGq1KikpSfPnzzeeS05O1qFDh/Tggw/KYrHIYrFIkpYuXarw8HCtWrVK7du3l7+/vwYNGqSMjIx6t/P1119r0KBBio6OVlhYmK6++mp98803xvNJSUmSpJtvvlkWi8VYlqQPP/xQvXr1kr+/v1q3bq2ZM2eqqqrKeD4tLU2TJ09W3759m+inAgAAAAAAYC4MBE1i586dGj58uEaMGKHdu3drxowZmjp1qpYuXSpJev/995WYmKhZs2YpKytLWVlZxmtLSko0Z84cLVu2TFu3blVhYaFGjBhR77aKioo0evRobdmyRV9++aXatWunwYMHq6ioSNKpgaEkLVmyRFlZWcby2rVrdeedd2rSpEnas2ePXnrpJS1dulRz5sz5Ve+9vLxchYWFxuN0HwAAAAAAAGbk4+4G0DTWrFmj4OBgh3XV1dXGv5955hn99re/1dSpUyVJ7du31549e/TUU08pNTVVkZGR8vb2VkhIiOLj4x3qVFZWatGiRbr88sslScuWLVOnTp20fft2XXbZZbV6GTBggMPySy+9pIiICG3atEk33HCDYmJiJEnh4eEO25ozZ44mT56s0aNHS5Jat26t2bNn69FHH9X06dPP9UejefPmaebMmef8egAAAAAAgIsJVwheJK655hrt2rXL4fHqq68az6enp6t///4Or+nfv7/279/vMDisi4+Pj3r37m0sd+zYUeHh4UpPT68zn5OTo/Hjx6t9+/YKCwtTWFiYTp48qcOHD591Ozt37tSsWbMUHBxsPMaOHausrCyVlJQ09COo15QpU1RQUGA89uzZc861AAAAAAAALnRcIXiRCAoKUtu2bR3WHTlyxPi33W43vhfwl+ucdeZr61snnfqrx8eOHdOCBQvUsmVLWa1W9evXTxUVFWfdRk1NjWbOnKlhw4bVes7f39/pXs9ktVpltVqN5cLCwnOuBQAAAAAAcKFjIGgSnTt31ueff+6wbtu2bWrfvr28vb0lSX5+fnVeLVhVVaUdO3YYtwfv3btX+fn56tixY53b2rJlixYvXqzBgwdLkjIyMpSbm+uQ8fX1rbWtnj17au/evbUGmwAAAAAAAGg6DARN4k9/+pP69Omj2bNn67bbbtMXX3yhRYsWafHixUYmKSlJmzdv1ogRI2S1WhUdHS3p1PBu4sSJWrhwoXx9fTVhwgT17du3zu8PlKS2bdvqzTffVO/evVVYWKhHHnlEAQEBDpmkpCRt2LBB/fv3l9VqVUREhKZNm6YbbrhBNptNt956q7y8vPTdd99p9+7devzxxyVJ2dnZys7O1o8//ihJ2r17t0JCQtSiRQtFRka64kcHAAAAAABwUeE7BE2iZ8+eevvtt7VixQp16dJF06ZN06xZs5SammpkZs2apYMHD6pNmzbGH/6QpMDAQD322GO644471K9fPwUEBGjFihX1buv1119XXl6eevTooVGjRmnSpEmKjY11yMyfP1/r16+XzWZTjx49JEkpKSlas2aN1q9frz59+qhv37565pln1LJlS+N1L774onr06KGxY8dKkq666ir16NFDq1evboofEwAAAAAAwEXPYm/MF8nBdJYuXaq0tDTl5+e7u5Umc+TIEdlsNmVkZCgxMdHd7QAAAAAAADQJZ2ceXCEIAAAAAAAAmAgDQQAAAAAAAMBEGAjirFJTUy+q24UBAAAAAADMjoEgAAAAAAAAYCIMBAEAAAAAAAATYSAIAAAAAAAAmAgDQQAAAAAAAMBEGAgCAAAAAAAAJsJAEAAAAAAAADARBoIAAAAAAACAiTAQBAAAAAAAAEyEgSAAAAAAAABgIgwEAQAAAAAAABNhIAgAAAAAAACYCANBAAAAAAAAwEQYCAIAAAAAAAAmwkAQAAAAAAAAMBEfdzcAuIvdbq932WKx1Fpf17qmzjZUwxOyztQg69psQzU8IetMDbKNzzZUwxOyztQg69psQzU8IetMDbKNzzZUwxOyztQg69psQzU8IetMDbKNzzZUwxOyztQg69psQzU8IetMDTNnncVAEKaVk5Oj5s2by8vr1IWyJ0+eVFFRkQIDAxUeHm7ksrOzZbfbFRcXJ29vb0lSSUmJCgoKFBAQoIiICCN79OhR1dTUKDY2Vj4+pz5epaWlys/Pl7+/vyIjIx22X11drZiYGPn6+hrZvLw8Wa1WRUVFGdljx46pqqpKUVFRslqtkqSysjKdOHFCfn5+io6ONrK5ubmqrKxUZGSk/P39JUnl5eU6fvy4fH19FRMTY2SPHz+uiooKRUREKCAgQJJUUVGh3Nxc+fj4KDY21sjm5eWprKxM4eHhCgwMlCRVVlbq2LFj8vb2VlxcnJHNz89XaWmpwsLCFBQUJEmqqqpSTk6OvLy8FB8fb2QLCgpUUlKi0NBQBQcHS5Kqq6t19OhRSVKzZs2MbGFhoYqLixUSEqKQkBBJUk1NjbKzsyVJCQkJxgmxqKhIJ0+eVHBwsEJDQyWdOkFmZWVJkuLj42vt+6CgIIWFhRnbO5395b4vLi5WYWFhreOkrn1f33FS376v6zg5ve+jo6Pl5+dnZPPy8urd93UdJ/Xt+7qOkzP3/YkTJ1ReXu5wnNS37+s6Turb93UdJ6f3vcViUUJCgpE9fZzUt+/rOk7q2/d1HSf17fu6jhPOEZwjTuMccQrnCM4RnCM4R0icIzhHcI7gHME5QvKMc0RVVZWcwS3DAAAAAAAAgIlY7I29phC4wB05ckQ2m02HDx+WzWYz1nvCpb8N1fCErDM1yLo221ANT8g6U4Ns47MN1fCErDM1yLo221ANT8g6U4Ns47MN1fCErDM1yLo221ANT8g6U4Ns47MN1fCErDM1yLo221ANT8g6U8PM2czMTNlsNmVkZCgxMVH14ZZhmNaZJ5wzl8+23lXZ8709shdm1pN7I+varCf3RtZzsp7cG1nXZj25N7Kek/Xk3si6NuvJvZH1nKwn90a28dmz4ZZhAAAAAAAAwEQYCAIAAAAAAAAmwkAQAAAAAAAAMBEGggAAAAAAAICJMBAEAAAAAAAATISBIAAAAAAAAGAiDAQBAAAAAAAAE2EgCAAAAAAAAJgIA0EAAAAAAADARBgIAgAAAAAAACbCQBAAAAAAAAAwEQaCAAAAAAAAgIkwEAQAAAAAAABMhIEgAAAAAAAAYCIMBAEAAAAAAAATYSAIAAAAAAAAmAgDQQAAAAAAAMBEzvtA8ODBg7JYLNq1a9f53rTH2LhxoywWi/Lz85u0bnJystLS0s6aSUpK0oIFC4xli8WiVatWNWkfzvKkXgAAAAAAAMyi0QPBnJwc3XvvvWrRooWsVqvi4+OVkpKiL774wqnX22w2ZWVlqUuXLo1u1pWcGaY1xpnDrl+64oorlJWVpbCwsCbbniS9//77mj17dpPWBAAAAAAAwMXFp7EvuOWWW1RZWally5apdevWOnr0qDZs2KATJ0449Xpvb2/Fx8c3utELRUVFhfz8/M6a8fPzc8nPIDIysslrXkic+dkDAAAAAACYXaOuEMzPz9fnn3+uJ554Qtdcc41atmypyy67TFOmTNH1118v6dRtny+88IJ+97vfKSAgQK1atdI777xj1DjzluHTt89u2LBBvXv3VmBgoK644grt3bvXYdurV69W79695e/vr+joaA0bNsx4Li8vT3fddZciIiIUGBio3/3ud9q/f7/x/PHjx3X77bcrMTFRgYGB6tq1q5YvX248n5qaqk2bNum5556TxWKRxWLRwYMHJUl79uzR4MGDFRwcrLi4OI0aNUq5ubnGa5OTkzVhwgQ99NBDio6O1qBBgxr8OdZ1y/DSpUvVokULBQYG6uabb9b8+fMVHh7u0OPQoUMd6qSlpSk5Odmhl19e5ZiTk6Mbb7zR2A9vvfVWnf3k5ubq5ptvVmBgoNq1a6fVq1cbz1VXV+sPf/iDWrVqpYCAAHXo0EHPPfecw+tP9/b0008rISFBUVFRuv/++1VZWdnoXn4pMzNTt912myIiIhQVFaUhQ4YY++WX2503b56aNWum9u3bN1gTAAAAFw+73a6qah48ePDgcfpht9vdfWrGBaJRVwgGBwcrODhYq1atUt++fWW1WuvMTZ06VX/729/03HPP6c0339Ttt9+uLl26qFOnTvXW/stf/qL58+crJiZG48eP15gxY7R161ZJ0kcffaRhw4bpL3/5i958801VVFToo48+Ml6bmpqq/fv3a/Xq1QoNDdVjjz2mwYMHa8+ePfL19VVZWZl69eqlxx57TKGhofroo480atQotW7dWpdffrmee+457du3T126dNGsWbMkSTExMcrKytLVV1+tsWPH6plnnlFpaakee+wxDR8+XJ9++qmx/WXLlumPf/yjtm7dek4fvq+++kpjxozR3LlzNWzYMH3yySeaPn16o+ucKTU1VRkZGfr000/l5+enSZMmKScnp1Zu5syZevLJJ/XUU0/p+eef18iRI3Xo0CFFRkaqpqZGiYmJevvttxUdHa1t27Zp3LhxSkhI0PDhw40an332mRISEvTZZ5/pxx9/1G233abu3btr7NixjerltJKSEl1zzTW68sortXnzZvn4+Ojxxx/Xddddp++++864EnDDhg0KDQ3V+vXr6/3Zl5eXq7y83FguKio6p58nAAAAPEt1jfTh1/X/NyUAmM2NfWLl4+3uLnAhaNRA0MfHR0uXLtXYsWP14osvqmfPnrr66qs1YsQIdevWzcjdeuutuueeeyRJs2fP1vr16/X8889r8eLF9daeM2eOrr76aknS5MmTdf3116usrEz+/v6aM2eORowYoZkzZxr5Sy+9VJKMQeDWrVt1xRVXSJLeeust2Ww2rVq1SrfeequaN2+uhx9+2HjtxIkT9cknn+idd97R5ZdfrrCwMPn5+SkwMNDhVt4XXnhBPXv21Ny5c411r7/+umw2m/bt22dckda2bVs9+eSTjflROnjuueeUkpKiyZMnS5Lat2+vbdu26ZNPPjnnmvv27dO//vUvffnll7r88sslSa+99lqdQ9nU1FTdfvvtkqS5c+fq+eef1/bt23XdddfJ19fX4efeqlUrbdu2TW+//bbDQDAiIkKLFi2St7e3OnbsqOuvv14bNmzQ2LFjG9XLaStWrJCXl5deffVVWSwWSdKSJUsUHh6ujRs36tprr5UkBQUF6dVXXz3rrcLz5s1zeA8AAAAAAABmdk7fIXj99ddry5Yt+uKLL/TJJ5/oySef1KuvvqrU1FRJUr9+/Rxe069fvwb/qvAvB4oJCQmSTt1m2qJFC+3atcu40uxM6enp8vHxMQZNkhQVFaUOHTooPT1d0qnbXv/2t79p5cqVyszMNK4YCwoKOmtPO3fu1Geffabg4OBaz/33v/81BoK9e/c+a52GpKen6+abb3ZY169fv181EDz9c/llbx07dnS4Dfm0X/7sg4KCFBIS4nD13osvvqhXX31Vhw4dUmlpqSoqKtS9e3eHGpdccom8vf/vf0MkJCRo9+7dje7ltJ07d+rHH39USEiIw/qysjL997//NZa7du3a4PcGTpkyRQ899JCxnJmZqc6dO5/1NQAAAPB83l6nroYBAJzi3eg/HQuzavRAUJL8/f01aNAgDRo0SNOmTdM999yj6dOnGwPBupy+yqs+vr6+tbI1NTWSpICAgHpfV99tona73agzf/58Pfvss1qwYIG6du2qoKAgpaWlqaKi4qw91dTU6MYbb9QTTzxR67nTQ0tJDQ4WG+LMbcZeXl61cr/8jr76ajb0c5ccf/anX3P6Z//222/rwQcf1Pz589WvXz+FhIToqaee0ldffeV0jcb0clpNTY169epV53cNxsTEGP925mdvtVodbm8vLCx0ug8AAAB4LovFwq1xAACcgyaZHXfu3FnFxcXG8pdffunw/JdffqmOHTuec/1u3bppw4YN9W67qqrKYUB1/Phx7du3z7gldcuWLRoyZIjuvPNOXXrppWrdurXDHx2RTv3l3+rqaod1PXv21A8//KCkpCS1bdvW4fFrh4Bnvoe6fma/dPo7DX/pbFdddurUSVVVVdqxY4exbu/evQ5/yMQZW7Zs0RVXXKH77rtPPXr0UNu2bR2u0HPGufTSs2dP7d+/X7GxsbV+9mFhYY3aPgAAAAAAAP5PowaCx48f14ABA/SPf/xD3333nQ4cOKB33nlHTz75pIYMGWLk3nnnHb3++uvat2+fpk+fru3bt2vChAnn3OT06dO1fPlyTZ8+Xenp6dq9e7fxnX3t2rXTkCFDNHbsWH3++ef697//rTvvvFPNmzc3emrbtq3Wr1+vbdu2KT09Xffee6+ys7MdtpGUlKSvvvpKBw8eVG5urmpqanT//ffrxIkTuv3227V9+3b99NNPWrduncaMGVNreFiXzMxM7dq1y+Fx4sSJWrlJkyYZt17v27dPixYtqnW78IABA7Rjxw698cYb2r9/v6ZPn67vv/++3m136NBB1113ncaOHauvvvpKO3fu1D333HPWqy3r0rZtW+3YsUNr167Vvn37NHXqVH399deNqnEuvYwcOVLR0dEaMmSItmzZogMHDmjTpk164IEHdOTIkUZtHwAAAAAAAP+nUQPB4OBgXX755Xr22Wd11VVXqUuXLpo6darGjh2rRYsWGbmZM2dqxYoV6tatm5YtW6a33nrrV31nW3Jyst555x2tXr1a3bt314ABAxyuCFyyZIl69eqlG264Qf369ZPdbtfHH39s3MY6depU9ezZUykpKUpOTlZ8fLyGDh3qsI2HH35Y3t7e6ty5s2JiYnT48GE1a9ZMW7duVXV1tVJSUtSlSxc98MADCgsLk5dXwz+6p59+Wj169HB4rF69ulaub9++evXVV/X888+re/fuWrdunf761786ZFJSUjR16lQ9+uij6tOnj4qKinTXXXeddftLliyRzWbT1VdfrWHDhmncuHGKjW3cd6yMHz9ew4YN02233abLL79cx48f13333deoGufSS2BgoDZv3qwWLVpo2LBh6tSpk8aMGaPS0lKFhoY2evsAAAAAAAA4xWJ35gvsGlPQYtEHH3xQa+CGxlm6dKnS0tIafYsvGnbkyBHZbDZlZGQoMTHR3e0AAAAAAAA0CWdnHvz9GQAAAAAAAMBEGAgCAAAAAAAAJtLkA0G73c7twk0gNTWV24UBAAAAAADQ5LhCEAAAAAAAADARBoIAAAAAAACAiTAQBAAAAAAAAEyEgSAAAAAAAABgIj7ubgAAPI3dbldpZbW72wAAjxHg6y2LxeLuNgAAANBEGAgCwBlKK6vVedpad7cBAB5jz6wUBfrxn40AAAAXC24ZBgAAAAAAAEyE/9ULAGcI8PXWnlkp7m4DADxGgK+3u1sAAABAE2IgCABnsFgs3BoHAAAAALhoccswAAAAAAAAYCIMBAEAAAAAAAATYSAIAAAAAAAAmAgDQQAAAAAAAMBEGAgCAAAAAAAAJsKf0YRp2e32epctFkut9XWta+psQzU8IetMDbKuzTZUwxOyztQg2/hsQzU8IetMDbKuzTZUwxOyztQg2/hsQzU8IetMDbKuzTZUwxOyztQg2/hsQzU8IetMDbKuzTZUwxOyztQwc9ZZDARhWjk5OWrevLm8vE5dKHvy5EkVFRUpMDBQ4eHhRi47O1t2u11xcXHy9vaWJJWUlKigoEABAQGKiIgwskePHlVNTY1iY2Pl43Pq41VaWqr8/Hz5+/srMjLSYfvV1dWKiYmRr6+vkc3Ly5PValVUVJSRPXbsmKqqqhQVFSWr1SpJKisr04kTJ+Tn56fo6Ggjm5ubq8rKSkVGRsrf31+SVF5eruPHj8vX11cxMTFG9vjx46qoqFBERIQCAgIkSRUVFcrNzZWPj49iY2ONbF5ensrKyhQeHq7AwEBJUmVlpY4dOyZvb2/FxcUZ2fz8fJWWliosLExBQUGSpKqqKuXk5MjLy0vx8fFGtqCgQCUlJQoNDVVwcLAkqbq6WkePHpUkNWvWzMgWFhaquLhYISEhCgkJkSTV1NQoOztbkpSQkGCcEIuKinTy5EkFBwcrNDRU0qkTZFZWliQpPj6+1r4PCgpSWFiYsb3T2V/u++LiYhUWFtY6Tura9/UdJ/Xt+7qOk9P7Pjo6Wn5+fkY2Ly+v3n1f13FS376v6zg5c9+fOHFC5eXlDsdJffu+ruOkvn1f13Fyet9bLBYlJCQY2dPHSX37vq7jpL59X9dxUt++r+s44RzBOeI0zhGncI7gHME5gnOExDmCcwTnCM4RnCMkzzhHVFVVyRncMgwAAAAAAACYiMXe2GsKgQvckSNHZLPZdPjwYdlsNmO9J1z621ANT8g6U4Osa7MN1fCErDM1yDY+21ANT8g6U4Osa7MN1fCErDM1yDY+21ANT8g6U4Osa7MN1fCErDM1yDY+21ANT8g6U4Osa7MN1fCErDM1zJzNzMyUzWZTRkaGEhMTVR9uGYZpnXnCOXP5bOtdlT3f2yN7YWY9uTeyrs16cm9kPSfryb2RdW3Wk3sj6zlZT+6NrGuzntwbWc/JenJvZBufPRtuGQYAAAAAAABMhIEgAAAAAAAAYCIMBAEAAAAAAAATYSAIAAAAAAAAmAgDQQAAAAAAAMBEGAgCAAAAAAAAJsJAEAAAAAAAADARBoIAAAAAAACAiTAQBAAAAAAAAEyEgSAAAAAAAABgIgwEAQAAAAAAABNhIAgAAAAAAACYCANBAAAAAAAAwEQYCAIAAAAAAAAmwkAQAAAAAAAAMBEGggAAAAAAAICJMBAEAAAAAAAATISBIAAAAAAAAGAiDATxq6Wmpmro0KHubgMAAAAAAABOYCDYhLKzs/XAAw+obdu28vf3V1xcnH7zm9/oxRdfVElJSZNtxxUDuM8++0w33HCDYmJi5O/vrzZt2ui2227T5s2bG3ztc889p6VLlzZpPwAAAAAAAHANH3c3cLH46aef1L9/f4WHh2vu3Lnq2rWrqqqqtG/fPr3++utq1qyZbrrppvPaU2VlpXx9fRvMLV68WBMmTNCoUaO0cuVKtWrVSllZWfr666/14IMPaufOnXW+rrq6WhaLRWFhYU3d+jlx9v0CAAAAAACYGVcINpH77rtPPj4+2rFjh4YPH65OnTqpa9euuuWWW/TRRx/pxhtvlCQ988wz6tq1q4KCgmSz2XTffffp5MmTRp2lS5cqPDxca9euVadOnRQcHKzrrrtOWVlZkqQZM2Zo2bJl+uc//ymLxSKLxaKNGzfq4MGDslgsevvtt5WcnCx/f3+9/PLLCg0N1bvvvuvQ64cffqigoCAVFRXp8OHDSktLU1pampYtW6YBAwaoVatWuuKKK/TAAw9ox44dtXpbs2aNOnfuLKvVqkOHDtW6YjE5OVkTJkzQhAkTFB4erqioKP31r3+V3W43MklJSZo9e7buuOMOBQcHq1mzZnr++ecd+iwoKNC4ceMUGxur0NBQDRgwQP/+97+N52fMmKHu3bvr9ddfV+vWrWW1Wh22AQAA4E52u11V1TzO14P/DgRgVvy+4ffJueAKwSZw/PhxrVu3TnPnzlVQUFCdGYvFIkny8vLSwoULlZSUpAMHDui+++7To48+qsWLFxvZkpISPf3003rzzTfl5eWlO++8Uw8//LDeeustPfzww0pPT1dhYaGWLFkiSYqMjNTPP/8sSXrsscc0f/58LVmyRFarVf/+97+1ZMkS/f73vzfqn14OCQnRq6++qsrKSj366KNn7fuXvc2bN0+vvvqqoqKiFBsbW+frli1bpj/84Q/66quvtGPHDo0bN04tW7bU2LFjjcxTTz2lP//5z5oxY4bWrl2rBx98UB07dtSgQYNkt9t1/fXXKzIyUh9//LHCwsL00ksv6be//a327dunyMhISdKPP/6ot99+W++99568vb3r7KW8vFzl5eXGclFRUZ05AACAplRdI334dY672zCNG/vEyqfu/xwEgIsav2+alll+nzAQbAI//vij7Ha7OnTo4LA+OjpaZWVlkqT7779fTzzxhNLS0oznW7VqpdmzZ+uPf/yjw0CwsrJSL774otq0aSNJmjBhgmbNmiVJCg4OVkBAgMrLyxUfH1+rl7S0NA0bNsxYvueee3TFFVfo559/VrNmzZSbm6s1a9Zo/fr1kqR9+/YpNDTUodZ7772n0aNHG8tffPGFunbtavS2ePFiXXrppWf9mdhsNj377LOyWCzq0KGDdu/erWeffdZhINi/f39NnjxZktS+fXtt3bpVzz77rAYNGqTPPvtMu3fvVk5OjqxWqyTp6aef1qpVq/Tuu+9q3LhxkqSKigq9+eabiomJqbeXefPmaebMmWftFwAAAAAAwCwYCDahM6+m2759u2pqajRy5EjjCrXPPvtMc+fO1Z49e1RYWKiqqiqVlZWpuLjYuLowMDDQGAZKUkJCgnJynJv29+7d22H5sssu0yWXXKI33nhDkydP1ptvvqkWLVroqquuqrfvlJQU7dq1S5mZmUpOTlZ1dbXxnJ+fn7p169ZgH3379nWo269fP82fP1/V1dXGlXz9+vVzeE2/fv20YMECSdLOnTt18uRJRUVFOWRKS0v13//+11hu2bLlWYeBkjRlyhQ99NBDxnJmZqY6d+7c4HsAAAD4Nby9Tl1lgPPDmy9DAmBS/L5pWmb5fcJAsAm0bdtWFotF//nPfxzWt27dWpIUEBAgSTp06JAGDx6s8ePHa/bs2YqMjNTnn3+uP/zhD6qsrDRed+YfxrBYLE7fw17XLcv33HOPFi1apMmTJ2vJkiW6++67jWFdu3btVFBQoOzsbOMqweDgYLVt21Y+PrUPj4CAgFoDxKZ0unZNTY0SEhK0cePGWpnw8HDj3/Xdov1LVqvVuMpQkgoLC391nwAAAA2xWCymuOUIAOBe/L7BuTDJ3NO1oqKiNGjQIC1atEjFxcX15nbs2KGqqirNnz9fffv2Vfv27Y3v/msMPz8/h6v2GnLnnXfq8OHDWrhwoX744QeH24F///vfy9fXV0888USj+zibL7/8stZyu3btHL7nr65Mx44dJUk9e/ZUdna2fHx81LZtW4dHdHR0k/YKAAAAAABgJgwEm8jixYtVVVWl3r17a+XKlUpPT9fevXv1j3/8Q//5z3/k7e2tNm3aqKqqSs8//7x++uknvfnmm3rxxRcbva2kpCR999132rt3r3Jzcx2uLqxLRESEhg0bpkceeUTXXnutEhMTjedatGih+fPn67nnntPo0aP12Wef6eDBg/rmm2+0cOFCSar3j3WcTUZGhh566CHt3btXy5cv1/PPP68HHnjAIbN161Y9+eST2rdvn/7+97/rnXfeMTIDBw5Uv379NHToUK1du1YHDx7Utm3b9Ne//tXhLx8DAAAAAACgcRgINpE2bdro22+/1cCBAzVlyhRdeuml6t27t55//nk9/PDDmj17trp3765nnnlGTzzxhLp06aK33npL8+bNa/S2xo4dqw4dOqh3796KiYnR1q1bG3zNH/7wB1VUVGjMmDG1nps4caLWrVunY8eO6fe//73atWunwYMH68CBA/rkk0+MPyjSGHfddZdKS0t12WWX6f7779fEiRONPwRy2p/+9Cft3LlTPXr00OzZszV//nylpKRIOnXJ88cff6yrrrpKY8aMUfv27TVixAgdPHhQcXFxje4HAAAAAAAAp1jszn45HS5ob731lh544AH9/PPP8vPzc+m2kpOT1b17d+MPhNQlKSlJaWlpDn91+Xw5cuSIbDabMjIyHK6WBAAAAAAAuJA5O/Pgj4pc5EpKSnTgwAHNmzdP9957r8uHgQAAAAAAAPBs3DJ8kXvyySfVvXt3xcXFacqUKe5uBwAAAAAAAG7GLcMwHW4ZBgAAAAAAFyNnZx5cIQgAAAAAAACYCANBAAAAAAAAwEQYCAIAAAAAAAAmwl8ZBi4wdrtdpZXV7m7DNAJ8vWWxWNzdBgCcd/y+aVr8PgEAAJ6EgSBwgSmtrFbnaWvd3YZp7JmVokA/TpUAzIffN02L3ycAAMCTcMswAAAAAAAAYCL8b0rgAhPg6609s1Lc3YZpBPh6u7sFAHALft80LX6fAAAAT8JAELjAWCwWbjkCALgcv28AAAAuXtwyDAAAAAAAAJgIA0EAAAAAAADARBgIAgAAAAAAACbCQBAAAAAAAAAwEQaCAAAAAAAAgIkwEAQAAAAAAABMhIEgAAAAAAAAYCIMBAEAAAAAAAATYSAIAAAAAAAAmAgDQQAAAAAAAMBEGAgCAAAAAAAAJsJAEAAAAAAAADARBoIAAAAAAACAiTAQBAAAAAAAAEzEx90NAOdbTU2NJCkrK8vNnQAAAAAAADSd07OO07OP+jAQhOkcPXpUknTZZZe5uRMAAAAAAICmd/ToUbVo0aLe5y12u91+HvsB3K6qqkrffvut4uLi5OXFXfMXuqKiInXu3Fl79uxRSEiIu9uBSXEcwhNwHMLdOAbhCTgO4Qk4DuFONTU1Onr0qHr06CEfn/qvA2QgCOCCVlhYqLCwMBUUFCg0NNTd7cCkOA7hCTgO4W4cg/AEHIfwBByHuBBweRQAAAAAAABgIgwEAQAAAAAAABNhIAjggma1WjV9+nRZrVZ3twIT4ziEJ+A4hLtxDMITcBzCE3Ac4kLAdwgCAAAAAAAAJsIVggAAAAAAAICJMBAEAAAAAAAATISBIAAAAAAAAGAiDAQBAAAAAAAAE2EgCOCCtHnzZt14441q1qyZLBaLVq1a5e6WYELz5s1Tnz59FBISotjYWA0dOlR79+51d1swkRdeeEHdunVTaGioQkND1a9fP/3rX/9yd1swuXnz5slisSgtLc3drcBEZsyYIYvF4vCIj493d1swmczMTN15552KiopSYGCgunfvrp07d7q7LaBODAQBXJCKi4t16aWXatGiRe5uBSa2adMm3X///fryyy+1fv16VVVV6dprr1VxcbG7W4NJJCYm6m9/+5t27NihHTt2aMCAARoyZIh++OEHd7cGk/r666/18ssvq1u3bu5uBSZ0ySWXKCsry3js3r3b3S3BRPLy8tS/f3/5+vrqX//6l/bs2aP58+crPDzc3a0BdfJxdwMAcC5+97vf6Xe/+52724DJffLJJw7LS5YsUWxsrHbu3KmrrrrKTV3BTG688UaH5Tlz5uiFF17Ql19+qUsuucRNXcGsTp48qZEjR+qVV17R448/7u52YEI+Pj5cFQi3eeKJJ2Sz2bRkyRJjXVJSkvsaAhrAFYIAADSRgoICSVJkZKSbO4EZVVdXa8WKFSouLla/fv3c3Q5M6P7779f111+vgQMHursVmNT+/fvVrFkztWrVSiNGjNBPP/3k7pZgIqtXr1bv3r116623KjY2Vj169NArr7zi7raAejEQBACgCdjtdj300EP6zW9+oy5duri7HZjI7t27FRwcLKvVqvHjx+uDDz5Q586d3d0WTGbFihXauXOn5s2b5+5WYFKXX3653njjDa1du1avvPKKsrOzdcUVV+j48ePubg0m8dNPP+mFF15Qu3bttHbtWo0fP16TJk3SG2+84e7WgDpxyzAAAE1gwoQJ+u677/T555+7uxWYTIcOHbRr1y7l5+frvffe0+jRo7Vp0yaGgjhvMjIy9MADD2jdunXy9/d3dzswqV9+lUzXrl3Vr18/tWnTRsuWLdNDDz3kxs5gFjU1Nerdu7fmzp0rSerRo4d++OEHvfDCC7rrrrvc3B1QG1cIAgDwK02cOFGrV6/WZ599psTERHe3A5Px8/NT27Zt1bt3b82bN0+XXnqpnnvuOXe3BRPZuXOncnJy1KtXL/n4+MjHx0ebNm3SwoUL5ePjo+rqane3CBMKCgpS165dtX//fne3ApNISEio9T/jOnXqpMOHD7upI+DsuEIQAIBzZLfbNXHiRH3wwQfauHGjWrVq5e6WANntdpWXl7u7DZjIb3/721p/zfXuu+9Wx44d9dhjj8nb29tNncHMysvLlZ6eriuvvNLdrcAk+vfvr7179zqs27dvn1q2bOmmjoCzYyAI4IJ08uRJ/fjjj8bygQMHtGvXLkVGRqpFixZu7Axmcv/99+t//ud/9M9//lMhISHKzs6WJIWFhSkgIMDN3cEM/vznP+t3v/udbDabioqKtGLFCm3cuLHWX8AGXCkkJKTWd6cGBQUpKiqK71TFefPwww/rxhtvVIsWLZSTk6PHH39chYWFGj16tLtbg0k8+OCDuuKKKzR37lwNHz5c27dv18svv6yXX37Z3a0BdWIgCOCCtGPHDl1zzTXG8unvhhk9erSWLl3qpq5gNi+88IIkKTk52WH9kiVLlJqaev4bgukcPXpUo0aNUlZWlsLCwtStWzd98sknGjRokLtbA4Dz6siRI7r99tuVm5urmJgY9e3bV19++SVXZ+G86dOnjz744ANNmTJFs2bNUqtWrbRgwQKNHDnS3a0BdbLY7Xa7u5sAAAAAAAAAcH7wR0UAAAAAAAAAE2EgCAAAAAAAAJgIA0EAAAAAAADARBgIAgAAAAAAACbCQBAAAAAAAAAwEQaCAAAAAAAAgIkwEAQAAAAAAABMhIEgAAAAAAAAYCIMBAEAAHBBmTFjhrp37+627U+dOlXjxo37VTU2btwoi8Wi/Pz8pmnKhX7/+9/rmWeecXcbAACgCVnsdrvd3U0AAAAAkmSxWM76/OjRo7Vo0SKVl5crKirqPHX1f44ePap27drpu+++U1JS0jnXqaio0IkTJxQXF9fge26MpKQkpaWlKS0trclqfvfdd7rmmmt04MABhYaGNlldAADgPj7ubgAAAAA4LSsry/j3ypUrNW3aNO3du9dYFxAQoODgYAUHB7ujPb322mvq16/frxoGSpKfn5/i4+ObpikX69atm5KSkvTWW2/pj3/8o7vbAQAATYBbhgEAAOAx4uPjjUdYWJgsFkutdWfeMpyamqqhQ4dq7ty5iouLU3h4uGbOnKmqqio98sgjioyMVGJiol5//XWHbWVmZuq2225TRESEoqKiNGTIEB08ePCs/a1YsUI33XSTw7rk5GRNnDhRaWlpioiIUFxcnF5++WUVFxfr7rvvVkhIiNq0aaN//etfxmvOvGV46dKlCg8P19q1a9WpUycFBwfruuuucxiQJicn17ryb+jQoUpNTTWeP3TokB588EFZLBaHKw+3bdumq666SgEBAbLZbJo0aZKKi4uN5xcvXqx27drJ399fcXFx+v3vf++wnZtuuknLly8/688GAABcOBgIAgAA4IL36aef6ueff9bmzZv1zDPPaMaMGbrhhhsUERGhr776SuPHj9f48eOVkZEhSSopKdE111yj4OBgbd68WZ9//rkxhKuoqKhzG3l5efr+++/Vu3fvWs8tW7ZM0dHR2r59uyZOnKg//vGPuvXWW3XFFVfom2++UUpKikaNGqWSkpJ630NJSYmefvppvfnmm9q8ebMOHz6shx9+2Omfwfvvv6/ExETNmjVLWVlZxjBx9+7dSklJ0bBhw/Tdd99p5cqV+vzzzzVhwgRJ0o4dOzRp0iTNmjVLe/fu1SeffKKrrrrKofZll12m7du3q7y83Ol+AACA52IgCAAAgAteZGSkFi5cqA4dOmjMmDHq0KGDSkpK9Oc//1nt2rXTlClT5Ofnp61bt0o6daWfl5eXXn31VXXt2lWdOnXSkiVLdPjwYW3cuLHObRw6dEh2u13NmjWr9dyll16qv/71r8a2AgICFB0drbFjx6pdu3aaNm2ajh8/ru+++67e91BZWakXX3xRvXv3Vs+ePTVhwgRt2LChUT8Db29vhYSEGFdUStJTTz2lO+64Q2lpaWrXrp2uuOIKLVy4UG+88YbKysp0+PBhBQUF6YYbblDLli3Vo0cPTZo0yaF28+bNVV5eruzsbKf7AQAAnovvEAQAAMAF75JLLpGX1//9v+64uDh16dLFWPb29lZUVJRycnIkSTt37tSPP/6okJAQhzplZWX673//W+c2SktLJUn+/v61nuvWrVutbXXt2tWhH0nG9usSGBioNm3aGMsJCQlnzTvr9Ht96623jHV2u101NTU6cOCABg0apJYtW6p169a67rrrdN111+nmm29WYGCgkQ8ICJCks17hCAAALhwMBAEAAHDB8/X1dVi2WCx1rqupqZEk1dTUqFevXg5DstNiYmLq3EZ0dLSkU7cOn5lpaPunv8/v9PadfQ92u91Y9vLycliWTl1V2JCamhrde++9ta76k6QWLVrIz89P33zzjTZu3Kh169Zp2rRpmjFjhr7++muFh4dLkk6cOCGp/p8NAAC4sDAQBAAAgOn07NlTK1euVGxsrEJDQ516TZs2bRQaGqo9e/aoffv2Lu6wtpiYGIc/MlJdXa3vv/9e11xzjbHOz89P1dXVDq/r2bOnfvjhB7Vt27be2j4+Pho4cKAGDhyo6dOnKzw8XJ9++qmGDRsmSfr++++VmJhoDEUBAMCFje8QBAAAgOmMHDlS0dHRGjJkiLZs2aIDBw5o06ZNeuCBB3TkyJE6X+Pl5aWBAwfq888/P8/dnjJgwAB99NFH+uijj/Sf//xH9913n/FXik9LSkrS5s2blZmZqdzcXEnSY489pi+++EL333+/du3apf3792v16tWaOHGiJGnNmjVauHChdu3apUOHDumNN95QTU2NOnToYNTdsmWLrr322vP2XgEAgGsxEAQAAIDpBAYGavPmzWrRooWGDRumTp06acyYMSotLT3rFYPjxo3TihUrznrrr6uMGTNGo0eP1l133aWrr75arVq1crg6UJJmzZqlgwcPqk2bNsbtvd26ddOmTZu0f/9+XXnllerRo4emTp2qhIQESVJ4eLjef/99DRgwQJ06ddKLL76o5cuX65JLLpF06nsVP/jgA40dO/b8vmEAAOAyFvuZX0QCAAAAoE52u119+/ZVWlqabr/9dne3c178/e9/1z//+U+tW7fO3a0AAIAmwhWCAAAAgJMsFotefvllVVVVubuV88bX11fPP/+8u9sAAABNiCsEAQAAAAAAABPhCkEAAAAAAADARBgIAgAAAAAAACbCQBAAAAAAAAAwEQaCAAAAAAAAgIkwEAQAAAAAAABMhIEgAAAAAAAAYCIMBAEAAAAAAAATYSAIAAAAAAAAmAgDQQAAAAAAAMBE/h/cqVcTLtnqOwAAAABJRU5ErkJggg==",
+                  "text/plain": [
+                     "<Figure size 1400x500 with 2 Axes>"
+                  ]
+               },
+               "metadata": {},
+               "output_type": "display_data"
+            }
+         ],
+         "source": [
+            "jq.system.scheduler.plot_solution()\n",
+            "plt.show()"
+         ]
+      },
+      {
+         "cell_type": "code",
+         "execution_count": 21,
+         "metadata": {},
+         "outputs": [
+            {
+               "data": {
+                  "text/plain": [
+                     "{'name': 'mix',\n",
+                     " 'start': 251,\n",
+                     " 'id': 'mix-d7434ba3-7b2f-4dd4-b1f8-fd488bf52846',\n",
+                     " 'details': {'mixing_netlist': {'4mL_Tray1-A2': {'96wellplate-F2': 40.0},\n",
+                     "   '4mL_Tray1-A1': {'96wellplate-F2': 10.0}},\n",
+                     "  'duration': 120},\n",
+                     " 'sample': 'sample1',\n",
+                     " 'precedent': 'storage_to_spincoater--76e0a4a0-99a4-4fc5-adc6-b7cc33c13563'}"
+                  ]
+               },
+               "execution_count": 21,
+               "metadata": {},
+               "output_type": "execute_result"
+            }
+         ],
+         "source": [
+            "td = jq.system.scheduler.protocols[1].worklist[1].to_dict()\n",
+            "td"
+         ]
+      },
+      {
+         "cell_type": "code",
+         "execution_count": 22,
+         "metadata": {},
+         "outputs": [],
+         "source": [
+            "mixing_netlist = td['details']['mixing_netlist']"
+         ]
+      },
+      {
+         "cell_type": "code",
+         "execution_count": 23,
+         "metadata": {},
+         "outputs": [],
+         "source": [
+            "ll = {\n",
+            "    l.name: l\n",
+            "    for l in jq.liquidlabware + [jq.mixlabware]\n",
+            "}"
+         ]
+      },
+      {
+         "cell_type": "code",
+         "execution_count": 24,
+         "metadata": {},
+         "outputs": [
+            {
+               "data": {
+                  "text/plain": [
+                     "{'4mL_Tray1': <LiquidLabware> 4mL_Tray1, 4.0 mL volume, 24 wells,\n",
+                     " '96wellplate': <LiquidLabware> 96wellplate, 0.36 mL volume, 96 wells}"
+                  ]
+               },
+               "execution_count": 24,
+               "metadata": {},
+               "output_type": "execute_result"
+            }
+         ],
+         "source": [
+            "ll"
+         ]
+      },
+      {
+         "cell_type": "code",
+         "execution_count": 27,
+         "metadata": {},
+         "outputs": [
+            {
+               "name": "stdout",
+               "output_type": "stream",
+               "text": [
+                  "<LiquidLabware> 4mL_Tray1, 4.0 mL volume, 24 wells [<LiquidLabware> 96wellplate, 0.36 mL volume, 96 wells] [15.0]\n",
+                  "<LiquidLabware> 4mL_Tray1, 4.0 mL volume, 24 wells [<LiquidLabware> 96wellplate, 0.36 mL volume, 96 wells] [35.0]\n"
+               ]
+            }
+         ],
+         "source": [
+            "for i, (source_str, destination_strings) in enumerate(mixing_netlist.items()):\n",
+            "    source_labware, source_well = source_str.split(\"-\")\n",
+            "    source = ll[source_labware]\n",
+            "\n",
+            "    destinations = []\n",
+            "    volumes = []\n",
+            "    for destination_str, volume in destination_strings.items():\n",
+            "        destination_labware, destination_well = destination_str.split(\"-\")\n",
+            "        destinations.append(\n",
+            "            ll[destination_labware]\n",
+            "        )\n",
+            "        volumes.append(volume)\n",
+            "    print(source, destinations, volumes)"
+         ]
+      },
+      {
+         "cell_type": "code",
+         "execution_count": 16,
+         "metadata": {},
+         "outputs": [
+            {
+               "data": {
+                  "text/plain": [
+                     "<Protocol> e5c62373-4abb-4351-aecc-fb4270cf318e\n",
+                     "Worklist:\n",
+                     "\t<Transition: storage_to_spincoater, runs from 903 - 936>\n",
+                     "\t<Mix> 3 solutions into 96wellplate-E4\n",
+                     "\t<Spincoat>\n",
+                     "\t0-5.0s:\t1000.0 rpm, 200 rpm/s\n",
+                     "\t5.0-55.0s:\t5000.0 rpm, 2000 rpm/s\n",
+                     "\t<Drop> 20 uL of 1.2M MA0.7_FA0.3_Pb_Br2.1_I0.9 in DMF0.75_DMSO0.25 at -1s\n",
+                     "\t<Drop> 50 uL of MethylAcetate at 33s\n",
+                     "\t<Transition: spincoater_to_hotplate, runs from 1165 - 1192>\n",
+                     "\t<Anneal> 110C for 60.0 minutes\n",
+                     "\t<Transition: hotplate_to_storage, runs from 4792 - 4810>\n",
+                     "\t<Rest> 5.0 minutes\n",
+                     "\t<Transition: storage_to_characterization, runs from 5140 - 5155>\n",
+                     "\t<Characterize>\n",
+                     "\tPL_635nm\n",
+                     "\tTransmission\n",
+                     "\tPhotostability_405nm\n",
+                     "\tBrightfield\n",
+                     "\tDarkfield\n",
+                     "\tPLImaging\n",
+                     "\t<Transition: characterization_to_storage, runs from 5421 - 5439>"
+                  ]
+               },
+               "execution_count": 16,
+               "metadata": {},
+               "output_type": "execute_result"
+            }
+         ],
+         "source": [
+            "s.protocol"
+         ]
+      },
+      {
+         "cell_type": "code",
+         "execution_count": 17,
+         "metadata": {},
+         "outputs": [
+            {
+               "data": {
+                  "image/png": "iVBORw0KGgoAAAANSUhEUgAAA5wAAAFaCAYAAABynFJRAAAAOXRFWHRTb2Z0d2FyZQBNYXRwbG90bGliIHZlcnNpb24zLjUuMSwgaHR0cHM6Ly9tYXRwbG90bGliLm9yZy/YYfK9AAAACXBIWXMAAAsTAAALEwEAmpwYAAA2C0lEQVR4nO3deZhtZXnn/e8PDgQsBuMQRdHgiCLDUY9ExAGV9KtGFCOJ2jigpsnghMao6dgR26RbDYkDaghx4rWN2qIxYNqpVaJIQgBBEIzGVzFBMbrPUKfm8X7/2KuKomrXcA61a9ep+n6u61y17rXXeta913muveuuZ61npaqQJEmSJGm17dfrBCRJkiRJG5MFpyRJkiSpKyw4JUmSJEldYcEpSZIkSeoKC05JkiRJUldYcEqSJEmSusKCU5IkSZLUFRackiTtY5LcNcl1zb+fJvlxszyY5H1dOuY5SV7YLF+WZFs3jrPIsV+e5CVrdTxJ0upJVfU6B0mStJeSnAsMVtV5XTzGFuCbwCOqajLJZcBrq+rqVT7O/lU11WH9nYBvVNXDV/N4kqTuc4RTkqQNIskpST7bLJ+b5KIkX0/yoyS/nuTtSW5I8vkkBzTbPTLJPyS5JskXkhzRoeknAd+sqsk5634jyT8n+V6SxzVtHZTkQ80xrk3yxGb9WUneMyfPzyY5pVkeTPLnSb4FnJTkrUluSnJ9kvMAqmoYuDnJiat+0iRJXWXBKUnSxvUA2sXiM4D/BXy1qo4DRoBfa4rO84EzquqRwAeBP+3QzsnANfPWbamqE4FzgDc1614GVHOM5wEXJTlomRz7gCur6gTgO8CzgIdV1fHAn8zZ7mrgccu/ZUnSerKl1wlIkqSu+VxVTSS5Adgf+Hyz/gbgKOBo4FjgS0lotrm1QztH0C4G5/p08/Oapi2Ax9IuYKmqf0nyI+DBy+Q4BXyqWe4HRoEPNCO1n52z3c+AhyzTliRpnbHglCRp4xoDqKrpJBN128QN07R/BwhwY1WdtEw7I8D8kcqx5ucUy/8+Mcntr6qa29bozH2bzf2hJwJPBs4AXk57hHZmn5FljiNJWme8pFaSpM3ru8Ddk5wEkOSAJA/rsN13gAeuoL2vA2c2bT0YuG9zjJuBrUn2S3IfoOO9mEkOAQ6vqv8DvBo4Yc7LDwa+vZI3JUlaPxzhlCRpk6qq8SRnAO9Ocjjt3wveCdw4b9PPAR9ZQZPvA/6yuYR3EjirqsaSfAP4IXAT7eL1m4vsfyjwd819nwFeM+e1k4FzV/K+JEnrh49FkSRJy0ryt8Drqupfe3DshwOvqaoXrPWxJUl3jAWnJElaVpKjgXtU1dd6cOxfBf61qm5e62NLku4YC05JkiRJUlc4aZB6LslTknw3yfeTvKHD67+Q5BPN61cmOaoHaW5IKzj3r5nzAPYvJ/nlXuS50Sx33uds9+wklWTbWua3ka3k3Cf5zabf35jkb9Y6x41qBZ83903y1STXNp85T+tFnhtNkg8m+VmSjhMupe3dzf/L9UkesdY5bkQrOO9nNuf7hiRXJDmh03bac8ud+znbPSrJZHMfu7rIglM9lWR/4L3AU4FjgOclOWbeZi8FdlbVA4F3AG9b2yw3phWe+2uBbc0D2C8G3r62WW48KzzvJDkUeBVw5dpmuHGt5NwneRDwh8DJVfUw4Jy1znMjWmG/fyPwv6vq4cBzaU9ApDvuw8BTlnj9qcCDmn9nA3+5BjltBh9m6fP+Q+AJVXUc8BbgwrVIapP4MEuf+5nPpLcBX1yLhDY7C0712onA96vqB1U1DnwceOa8bZ4JXNQsXww8Oc0TynWHLHvuq+qrVTXchP8EHLnGOW5EK+nz0P4F5G3A6Fomt8Gt5Nz/F+C9VbUToKp+tsY5blQrOfcFHNYsHw78ZA3z27Cae253LLHJM4H/t9r+CbhzkiPWJruNa7nzXlVXzHzO4PfrqlpBnwd4BfApwM/4NWDBqV67N/Dvc+JbmnUdt6mqSaAfuOuaZLexreTcz/VS2o9G0B2z7HlvLmm7T1X9/VomtgmspM8/GHhwkm8k+ackS/6VXCu2knN/LvD8JLcA/4f2L4Tqvj39LtDq8/t1DSW5N/AsHM1fMz6HU9Kykjwf2AY8ode5bHRJ9gP+Ajirx6lsVltoX1p4Cu0Rh68lOa6qdvUyqU3iecCHq+rPk5wEfCTJsVU13evEpG5J8kTaBedje53LJvJO4PVVNe0Fc2vDglO99mPgPnPiI5t1nba5JckW2pdabV+b9Da0lZx7kpwK/BHte03G1ii3jWy5834ocCxwWfNFeE/gkiTPqKqr1yzLjWklff4W4MqqmgB+mOR7tAvQq9YmxQ1rJef+pTT3XVXVPyY5CLgbXvLWbSv6LtDqS3I88H7gqVXl7zVrZxvw8eY79m7A05JMVtVneprVBuYlteq1q4AHJblfkgNpTxRxybxtLgFe1CyfAXylfJ7Palj23DcPW/8r4Bney7ZqljzvVdVfVXerqqOq6ija9/ZYbK6OlXzefIb26CZJ7kb7EtsfrGGOG9VKzv2/AU8GSPJQ4CDg52ua5eZ0CfDCZrbaRwP9VXVrr5Pa6JLcF/g08IKq+l6v89lMqup+c75jLwZ+z2KzuxzhVE9V1WSSlwNfAPYHPlhVNyb578DVVXUJ8AHal1Z9n/ZN4M/tXcYbxwrP/Z8BhwCfbP4S+G9V9YyeJb0BrPC8qwtWeO6/APynJDcBU8AfOPJwx63w3P8+8NdJXk17AqGz/OPiHZfkY7T/iHK35v7YNwEHAFTVBbTvl30a8H1gGHhxbzLdWFZw3v+Y9nwU72u+XyerykdgrYIVnHutsfhZLkmSJEnqBi+plSRJkiR1hQWnJEmSJKkrLDglSZIkSV1hwSlJkiRJ6goLTkmSJElSV1hwat1Kcnavc9isPPe947nvDc9773jue8Pz3jue+97x3PeGBafWMz8Uesdz3zue+97wvPeO5743PO+947nvHc99D1hwSpIkSZK6IlXV6xy0ju2333518MEH9+TYk5OTbNmypSfH3uw8973jue8Nz3vveO57w/PeO5773vHcd9fw8HBV1YIBTc+4lnTwwQczNDTU6zQkSZIkrWNJRjqt95JaSZIkSVJXWHBKkiRJkrrCglOSJEmS1BUWnJIkSZKkrrDglCRJkiR1hQWnJEmSJKkrLDglSZIkSV1hwSlJkiRJ6goLTkmSJElSV2zpdQKSJEmStG5991IYuLXXWdzm0CPg6NN6ncWKOcIpSZIkSeqKVFWvc9A61tfXV0NDQ71OQ5IkSdI6lmS4qvrmr9/nRziT3DPJx5P8f0muSfJ/kpyd5LNrnMd/3cv93p/kmL3Y76wk97qj7UiSJElSt+zTI5xJAlwBXFRVFzTrTgCeAfxKVT19L9vdUlWTe7jPYFUdsof77F9VU3uW3ey+lwGvraqr92b/lXKEU5IkSdJyFhvh3NcnDXoiMDFTbAJU1beS/CLw5CQXA8cC1wDPr6pK8sfAacDBtIvV327WXwZcBzwW+FiS7wFvBA4EtgNnVtV/JDkEOB/YBhTwZuBRwMFJrgNurKozkzwfeGWz/5XA71XVVJJB4K+AU4GXJfkT4LXAvYD/3ryNg4EDq+p+nfIFnt0c/6NJRoCTgM/RFKBJngf8VyDA31fV66FdFAPvAp4OjADPrKr/uIP/B5IkSdId87k3wE9v6HUWbfc8Dp761l5nsWHs65fUzhSTnTwcOAc4Brg/cHKz/j1V9aiqOpZ2ETd3FPTAqtpWVX8OXA48uqoeDnwceF2zzX8D+qvquKo6HvhKVb0BGKmqrU2x+VDgOcDJVbUVmALObPbvA66sqhOq6vKZA1fVJc3+W4FvAectlm9VXQxcTbsI3lpVIzPtNJfZvg14ErAVeFSS0+cc+5+q6gTga8B/6XTimkuSr05y9eTkHg30SpIkSdKsfX2Ecyn/XFW3ADQjj0fRLiKfmOR1wJ2AuwA3Apc2+3xizv5HAp9IcgTtUcofNutPBZ47s1FV7exw7CcDjwSual/1y8HAz5rXpoBPLZZ0k9tIVb23WbVUvp08Crisqn7etPdR4PHAZ4BxYObe1muAX+3UQFVdCFwI7UtqlziWJEmSdMc5orhh7esF543AGYu8NjZneQrYkuQg4H3Atqr69yTnAgfN2W7uzYrnA39RVZckOQU4dw/yCu37Sv+ww2uji923meRU4DdoF4isIN89NVG33bQ7xb7//y9JkiRpHdvXL6n9CvALSc6eWZHkeOBxi2w/U6y1mnsxFytWAQ4Hftwsv2jO+i8BL5tzvF9sFieSHNAsfxk4I8kvNdvcJckvL/VGmtffC/zGnEtkl8p3ADi0Q1P/DDwhyd2S7A88D/iHpY4tSZIkSd2wT49wNZP9PAt4Z5LXA6PAzbQvH+20/a4kfw18G/gpcNUSzZ8LfDLJTtqF7f2a9X8CvDfJt2mPEr4Z+DTtS1CvT/LN5j7ONwJfTLIfMEG7SP3REsc7C7gr8JnmMtyfVNXTlsj3w8AFcyYNmnmPtyZ5A/BVbps06O+WOK4kSZI2uOtvHqB/aKLXacw6vO8Ajj+q09iJNpp9+rEo6j4fiyJJkrTvs+BUt23Ux6JIkiRJWobFnXplX7+HU5IkSZK0TllwSpIkSZK6wktqJUmSpFXw5ktv5Kaf7O51GrOOuddhvOm0h/U6DW1yjnBKkiRJkrrCWWq1JGeplSRJkrScxWapdYRTkiRJktQVFpySJEmSpK6w4JQkSZIkdYUFpyRJkiSpKyw4taSqYnh4eHa51WoxMjLSMZ6enqbVajE6OrpkPDY2BsDU1FTHeHx8HIDJycmO8cTEBAATExMd48nJSQDGx8c7xlNTUwCMjY11jKenpwEYHR1dMh4ZGaHVajEz8db8eHh4mFarNXsuh4eH2b59+2w8NDS0IN6xY8dsPDg4uCDeuXPnbDwwMLAg3rVr12y8e/fuBXF/f/9s3N/fvyDevfu2qdx37dq1IB4YGJiNd+7cuSAeHBycjXfs2LEgnjsB1fbt2xfEM30NoNVq2ffse7Oxfc++B/Y9+559b25s37Pvwfrre51YcEqSJEmSusLHomhJPhZFkiRJ0nJ8LIokSZIkaU1ZcEqSJEmSusKCU5IkSZLUFRackiRJkqSusOCUJEmSJHWFBackSZIkqSssOCVJkiRJXWHBKUmSJEnqCgtOSZIkSVJXWHBKkiRJkrrCglOSJEmS1BVbep2AOktyV+DLTXhPYAr4eROfWFXje9HmmcDrgQADwO9W1bdWIV1JkiRJWsCCc52qqu3AVoAk5wKDVXXezOtJtlTV5B42+0PgCVW1M8lTgQuBX1mdjCVJkiTp9rykdh+S5MNJLkhyJfD2JCcm+cck1ya5IsnRzXZfS7J1zn6XJzmhqq6oqp3N6n8Cjlz7dyFJkiRps3CEc99zJPCYqppKchjwuKqaTHIq8D+AZwMfAM4CzknyYOCgDpfOvhT4XKcDJDkbOBvgwAMP7M67kCRJkrThWXDuez5ZVVPN8uHARUkeBBRwwMw2wH9L8gfAS4APz20gyRNpF5yP7XSAqrqQ9uW29PX11Wq/AUmSJEmbg5fU7nuG5iy/BfhqVR0LnAYcBFBVw8CXgGcCvwl8dGaHJMcD7wee2dwnKkmSJEld4Qjnvu1w4MfN8lnzXns/cCnw9Zn7NpPcF/g08IKq+t5aJSlJkiRpc3KEc9/2duB/JrmWeX88qKprgN3Ah+as/mPgrsD7klyX5Oo1y1SSJEnSppMqb9HbiJLcC7gMeEhVTe9tO319fTU0NLT8hpIkSZI2rSTDVdU3f70jnBtQkhcCVwJ/dEeKTUmSJEm6Ixzh1JIc4ZQkSZK0HEc4JUmSJElryoJTkiRJktQVFpySJEmSpK6w4JQkSZIkdYUFpyRJkiSpKyw4JUmSJEldYcEpSZIkSeoKC05JkiRJUldYcGpJVcXw8PDscqvVYmRkpGM8PT1Nq9VidHR0yXhsbAyAqampjvH4+DgAk5OTHeOJiQkAJiYmOsaTk5MAjI+Pd4ynpqYAGBsb6xhPT08DMDo6umQ8MjJCq9WiqjrGw8PDtFqt2XM5PDzM9u3bZ+OhoaEF8Y4dO2bjwcHBBfHOnTtn44GBgQXxrl27ZuPdu3cviPv7+2fj/v7+BfHu3btn4127di2IBwYGZuOdO3cuiAcHB2fjHTt2LIiHhoZm4+3bty+IZ/oaQKvVsu/Z92Zj+559D+x79j373tzYvmffg/XX9zqx4JQkSZIkdUVmqnOpk76+vpr7FzFJkiRJmi/JcFX1zV/vCKckSZIkqSssOCVJkiRJXWHBKUmSJEnqCgtOSZIkSVJXWHBKkiRJkrrCglOSJEmS1BUWnJIkSZKkrrDglCRJkiR1hQWnJEmSJKkrtvQ6AUmSJEmbwHcvhYFbe53F0g49Ao4+rddZbCiOcEqSJEmSuiJV1esc1EGSuwJfbsJ7AlPAz5v4xKoa34s2HwJ8CHgE8EdVdd5y+/T19dXQ0NCeHkqSJEnSJpJkuKr65q/3ktp1qqq2A1sBkpwLDM4tEJNsqarJPWx2B/BK4PTVyVKSJEmSFucltfuQJB9OckGSK4G3JzkxyT8muTbJFUmObrb7WpKtc/a7PMkJVfWzqroKmOjRW5AkSZK0iTjCue85EnhMVU0lOQx4XFVNJjkV+B/As4EPAGcB5yR5MHBQVX2rZxlLkiRp7XzuDfDTG3qdxdLueRw89a29zkJrwBHOfc8nq2qqWT4c+GSSbwPvAB42sw3w9CQHAC8BPrwnB0hydpKrk1w9ObmnV+1KkiRJUpsjnPueuTP4vAX4alU9K8lRwGUAVTWc5EvAM4HfBB65JweoqguBC6E9adAq5CxJkqS14sih1hELzn3b4cCPm+Wz5r32fuBS4OtVtXMtk5IkSZIk8JLafd3bgf+Z5Frm/fGgqq4BdtN+DAoASe6Z5BbgNcAbk9zS3AcqSZIkSavO53BuUEnuRfsS24dU1fTetuNzOCVJkjq7/uYB+ofW9+T/h/cdwPFHHdrrNLQJLPYcTkc4N6AkLwSuBP7ojhSbkiRJknRHOMKpJTnCKUmSJGk5jnBKkiRJktaUBackSZIkqSt8LIokSZLWvTdfeiM3/WR3r9NY1DH3Oow3nfawXqchrTuOcEqSJEmSusJJg7QkJw2SJEmStBwnDZIkSZIkrSkLTkmSJElSV1hwSpIkSZK6woJTS6oqhoeHZ5dbrRYjIyMd4+npaVqtFqOjo0vGY2NjAExNTXWMx8fHAZicnOwYT0xMADAxMdExnpycBGB8fLxjPDU1BcDY2FjHeHp6GoDR0dEl45GREVqtFjP3Qc+Ph4eHabVas+dyeHiY7du3z8ZDQ0ML4h07dszGg4ODC+KdO3fOxgMDAwviXbt2zca7d+9eEPf398/G/f39C+Ldu2+b/W/Xrl0L4oGBgdl4586dC+LBwcHZeMeOHQviufcDb9++fUE809cAWq2Wfc++Nxvb9+x7YN+z79n35sb2PfserL++14kFpyRJkiSpK5ylVktyllpJkiRJy3GWWkmSJEnSmrLglCRJkiR1hQWnJEmSJKkrLDglSZIkSV1hwSlJkiRJ6goLTkmSJElSV1hwSpIkSZK6woJTkiRJktQVFpySJEmSpK6w4JQkSZIkdYUFpyRJkiSpKyw4V0mSwXnxWUnes8w+pyc5ZgVtr6StU5I8ZgVtPTPJ9UmuS3J1kscut48kSZIk7Q0Lzt46HVi24FyhU4BlC07gy8AJVbUVeAnw/lU6viRJkiTdjgXnGkhyVJKvNCOLX05y32Y08hnAnzWjjQ9IclmSdzXxt5Oc2KGt05JcmeTaJP83yT2SHAX8DvDqZt/HJbl7kk8luar5dzJAVQ1WVTXN9QE1/xiSJEmStBq29DqBDeTgJNfNie8CXNIsnw9cVFUXJXkJ8O6qOj3JJcBnq+pigCQAd6qqrUkeD3wQOHbecS4HHl1VleS3gNdV1e8nuQAYrKrzmrb+BnhHVV2e5L7AF4CHNq89C/ifwC8Bv7bK50GSJEmSAAvO1TTSXKYKtO+7BLY14UnArzfLHwHevkQ7HwOoqq8lOSzJnee9fiTwiSRHAAcCP1yknVOBY5oiFuCwJIc0I5x/C/xtU9S+pdl2VpKzgbMBDjzwwCVSlSRJkqTFeUnt+jP/Etf58fnAe6rqOOC3gYMWaWc/2iOhW5t/966q201sVFVfA+6f5G7z1l9YVduqatuWLf5NQpIkSdLeseBcG1cAz22WzwS+3iwPAIfO2/Y5AM3ssf1V1T/v9cOBHzfLL5qzfn5bXwReMRMk2dr8fGCaYc8kjwB+Adi+x+9IkiRJkpZhwbk2XgG8OMn1wAuAVzXrPw78QTMB0AOadaNJrgUuAF7aoa1zgU8muQZozVl/KfCsmUmDgFcC25qJim6iPakQwLOBbzf3m74XeM6cSYQkSZIkadXEWmP9SHIZ8NqqurrXuczo6+uroaGhXqchSZIkaR1LMlxVffPXO8IpSZIkSeoKZ4RZR6rqlF7nIEmSJEmrxRFOSZIkSVJXWHBKkiRJkrrCglOSJEmS1BUWnJIkSZKkrrDglCRJkiR1hQWnJEmSJKkrLDglSZIkSV1hwSlJkiRJ6goLTi2pqhgeHp5dbrVajIyMdIynp6dptVqMjo4uGY+NjQEwNTXVMR4fHwdgcnKyYzwxMQHAxMREx3hychKA8fHxjvHU1BQAY2NjHePp6WkARkdHl4xHRkZotVpUVcd4eHiYVqs1ey6Hh4fZvn37bDw0NLQg3rFjx2w8ODi4IN65c+dsPDAwsCDetWvXbLx79+4FcX9//2zc39+/IN69e/dsvGvXrgXxwMDAbLxz584F8eDg4Gy8Y8eOBfHQ0NBsvH379gXxTF8DaLVa9j373mxs37PvgX3Pvmffmxvb9+x7sP76XicWnJIkSZKkrshMdS510tfXV3P/IiZJkiRJ8yUZrqq++esd4ZQkSZIkdYUFpyRJkiSpKyw4JUmSJEldYcEpSZIkSeoKC05JkiRJUldYcEqSJEmSusKCU5IkSZLUFRackiRJkqSusOCUJEmSJHXFll4nIEnrwncvhYFbe52FJEkb06FHwNGn9ToL9YAjnJIkSZKkrkhV9TqHfV6Swao6ZE58FrCtql6+xD6nA9+rqpuWaXslbZ0CjFfVFcu0dSbweiDAAPC7VfWtpfbp6+uroaGhpTaRJEmStMklGa6qvvnrHeHsndOBY1aprVOAx6xgux8CT6iq44C3ABeu0vElSZIkaQELzi5LclSSryS5PsmXk9w3yWOAZwB/luS6JA9IclmSdzXxt5Oc2KGt05JcmeTaJP83yT2SHAX8DvDqZt/HJbl7kk8luar5dzJAVV1RVTub5v4JOHKNToMkSZKkTchJg1bHwUmumxPfBbikWT4fuKiqLkryEuDdVXV6kkuAz1bVxQBJAO5UVVuTPB74IHDsvONcDjy6qirJbwGvq6rfT3IBMFhV5zVt/Q3wjqq6PMl9gS8AD53X1kuBz63O25f2wOfeAD+9oddZSJK0Md3zOHjqW3udhTTLgnN1jFTV1plg5r7LJjwJ+PVm+SPA25do52MAVfW1JIclufO8148EPpHkCOBA2pfIdnIqcExTxAIcluSQqhps8nsi7YLzsZ12TnI2cDbAgQceuES6kiRJkrQ4C871Zf4MTvPj84G/qKpLmomCzl2knf1oj4SOzn8hyfHA+4GnVtX2jklUXUhzf2dfX5+zSml1+VdXSZKkTcN7OLvvCuC5zfKZwNeb5QHg0HnbPgcgyWOB/qrqn/f64cCPm+UXzVk/v60vAq+YCZJsbX7eF/g08IKq+t5evBdJkiRJWjELzu57BfDiJNcDLwBe1az/OPAHzQRAD2jWjSa5FriA9iWv850LfDLJNUBrzvpLgWfNTBoEvBLY1kxUdBPtSYUA/hi4K/C+ZturV+9tSpIkSdLt+RzOdSLJZcBrq2pdFYE+h3Pfdf3NA/QPTfQ6DUmSNqTD+w7g+KPmX6wmbV4+h1OSJEmStKYc4dSSHOGUJEmStBxHOCVJkiRJa8qCU5IkSZLUFT6HU7qD3nzpjdz0k929TkOSpA3pmHsdxptOe1iv05C0lxzhlCRJkiR1hZMGaUlOGiRJkiRpOU4aJEmSJElaUxackiRJkqSusOCUJEmSJHWFBackSZIkqSssOLWkqmJ4eHh2udVqMTIy0jGenp6m1WoxOjq6ZDw2NgbA1NRUx3h8fByAycnJjvHExAQAExMTHePJyUkAxsfHO8ZTU1MAjI2NdYynp6cBGB0dXTIeGRmh1WoxM/HW/Hh4eJhWqzV7LoeHh9m+fftsPDQ0tCDesWPHbDw4OLgg3rlz52w8MDCwIN61a9dsvHv37gVxf3//bNzf378g3r37tse77Nq1a0E8MDAwG+/cuXNBPDg4OBvv2LFjQTx3Aqrt27cviGf6GkCr1bLv2fdmY/uefQ/se/Y9+97c2L5n34P11/c6seCUJEmSJHWFj0XRknwsiiRJkqTl+FgUSZIkSdKasuCUJEmSJHWFBackSZIkqSssOCVJkiRJXWHBKUmSJEnqCgtOSZIkSVJXWHBKkiRJkrrCglOSJEmS1BUWnJIkSZKkrrDglCRJkiR1hQXnKkgyOC8+K8l7ltnn9CTHrKDtlbR1SpLHrKCthyT5xyRjSV673PaSJEmSdEdYcPbO6cCyBecKnQIsW3ACO4BXAuet0nElSZIkaVEWnF2W5KgkX0lyfZIvJ7lvMxr5DODPklyX5AFJLkvyrib+dpITO7R1WpIrk1yb5P8muUeSo4DfAV7d7Pu4JHdP8qkkVzX/Tgaoqp9V1VXAxFqeA0mSJEmb05ZeJ7BBHJzkujnxXYBLmuXzgYuq6qIkLwHeXVWnJ7kE+GxVXQyQBOBOVbU1yeOBDwLHzjvO5cCjq6qS/Bbwuqr6/SQXAINVdV7T1t8A76iqy5PcF/gC8NBuvHFJkiRJWowF5+oYqaqtM0GSs4BtTXgS8OvN8keAty/RzscAquprSQ5Lcud5rx8JfCLJEcCBwA8XaedU4JimiAU4LMkhVTW4yPa3k+Rs4GyAAw88cCW7SJIkSdICXlK7vtQy8fnAe6rqOOC3gYMWaWc/2iOhW5t/915psQlQVRdW1baq2rZli3+TkCRJkrR3LDi77wrguc3ymcDXm+UB4NB52z4HIMljgf6q6p/3+uHAj5vlF81ZP7+tLwKvmAmSbN3L3CVJkiRpr1lwdt8rgBcnuR54AfCqZv3HgT9oJgB6QLNuNMm1wAXASzu0dS7wySTXAK056y8FnjUzaRDtmWi3NRMV3UR7UiGS3DPJLcBrgDcmuSXJYav6biVJkiSpkar5V22qF5JcBry2qq7udS5z9fX11dDQUK/TkCRJkrSOJRmuqr756x3hlCRJkiR1hTPCrBNVdUqvc5AkSZKk1eQIpyRJkiSpKyw4JUmSJEldYcEpSZIkSeoKC05JkiRJUldYcEqSJEmSusKCU5IkSZLUFRackiRJkqSusOCUJEmSJHWFBackSZIkqSssOLWkqmJ4eHh2udVqMTIy0jGenp6m1WoxOjq6ZDw2NgbA1NRUx3h8fByAycnJjvHExAQAExMTHePJyUkAxsfHO8ZTU1MAjI2NdYynp6cBGB0dXTIeGRmh1WpRVR3j4eFhWq3W7LkcHh5m+/bts/HQ0NCCeMeOHbPx4ODggnjnzp2z8cDAwIJ4165ds/Hu3bsXxP39/bNxf3//gnj37t2z8a5duxbEAwMDs/HOnTsXxIODg7Pxjh07FsRDQ0Oz8fbt2xfEM30NoNVq2ffse7Oxfc++B/Y9+559b25s37Pvwfrre51YcEqSJEmSuiIz1bnUSV9fX839i5gkSZIkzZdkuKr65q93hFOSJEmS1BUWnJIkSZKkrrDglCRJkiR1hQWnJEmSJKkrLDglSZIkSV1hwSlJkiRJ6goLTkmSJElSV1hwSpIkSZK6YkuvE5C0yX33Uhi4de/3H94OAQ6+657ve+gRcPRpe39sSZIkLckRTkmSJElSV6Sqep2D1rG+vr4aGhrqdRqSJEmS1rEkw1XVN3/9ikY4k/xRkhuTXJ/kuiS/ssS2v5PkhXck2ZVKclaSe+3FfucmeW2H9VfcgVyekeQNi7w22Pw8Jcln9/YYyxz/siTbmuWbk9ytG8eRJEmSpJVa9h7OJCcBTwceUVVjTSFz4GLbV9UFq5jfcs4Cvg38ZKU7JFn0PVfVY/Y2kaq6BLhkb/fvpST7V9VUr/OQJEmStLGsZNKgI4BWVY0BVFUL2qNowP8GngqMAP+5qr6f5FxgsKrOS3IZcCXwRODOwEur6utJ9gfeBjwFmAb+uqrOT/Jk4Lwmr6uA322K3D8GTgMOBq4Afht4NrAN+GiSEeAk4BjgL4BDgBZwVlXd2uRxHfBY4GOLvdEkg1V1SJIA5wO/Cvw7MA58sKoubt73tqpqNSOK51XVKUnOata/PMn9gL9p8vi7eYc5JMnFwLHANcDzq6o6vcdm/WLn8GDgQ8AJwL80+3V6T88HXkn7jwRXAr9XVVPNqOtfAacCLwMuX+y8aIP43Bvgpzfs/f47ftD+eZf77/m+9zwOnvrWvT+2JEmS9kkruaT2i8B9knwvyfuSPGHOa/1VdRzwHuCdi+y/papOBM4B3tSsOxs4CthaVcfTLhoPAj4MPKdpcwvwu83276mqR1XVsbQLq6dX1cXA1cCZVbUVmKRdJJ5RVY8EPgj86Zw8DqyqbVX15yt4z88CjqZdwL4Q2NORz3cBf9m8j/nTbz6c9rk4Brg/cPJi73HOPp3O4e8Cw1X10GbdI+cnkeShwHOAk5tzNAWc2bzcB1xZVSdU1eXz9js7ydVJrp6cnNzDty5JkiRJbcuOcFbVYJJHAo+jPcr2iTn3Kn5szs93LNLEp5uf19AuMqE9qnZBVU02x9iR5ATgh1X1vWabi2iPvL0TeGKS1wF3Au4C3AhcOu84R9MeNfxSe4CS/bl9sfeJ5d7rHI8HPtZcZvqTJF/Zg32hXUQ+u1n+CO3R3Bn/XFW3ACS5jvY5uZyl32Onc/h44N0AVXV9kus75PFk2oXoVc05ORj4WfPaFPCpTslX1YXAhdCeNGj5t6t9giOMkiRJWmMreg5nU3hdBlyW5AbgRTMvzd1skd3Hmp9TKz3eXM3I5/toX676780luwd12hS4sapOWqSp1ZpqdZLbRoY75TFjufMBzTlZwXvc23MY4KKq+sMOr41636YkSZKkblr2ktokRyd50JxVW4EfNcvPmfPzH/fguF8CfntmAp8kdwG+CxyV5IHNNi8A/oHbCq9WkkOAM+a0MwAc2ix/F7h7M8kRSQ5I8rA9yGmurwHPSbJ/kiNoj+zOuJnbLl999vwdG98Antssn7nINnMt9R6XyvE/AyQ5Fji+wzZfBs5I8kvNdndJ8ssraFuSJEmS7rCVjJYdApyf5M60R/e+T/sezKcDv9hcyjkGPG8Pjvt+4MHA9UkmaE8a9J4kLwY+2RSiV9G+7HYsyV/Tno32p836GR8GLpgzadAZwLuTHN68t3fSvjS1kzcmOWcmqKoj57z2t8CTgJuAf+P2xfSbgQ8keQvtUd9OXgX8TZLXs3DSoAWqatcS73Exfwl8KMl3gO/Qvtx2frs3JXkj8MUk+wETtC9T/tH8bbV6rr95gP6hib3ef3C0PfB8yEH77/G+h/cdwPFHHbr8hpIkSdIaSNXe3aI3d7bWVc1oHUryYeCzzURFm0pfX18NDa3W1cibgwWnJEmSNpskw1XVN3/9Ht9TKWlpFnySJElS216PcGpzcIRTkiRJ0nIWG+FcyXM4JUmSJEnaY15Sq33Wmy+9kZt+snuv9//R9vbI7S/fdcEfYpZ1zL0O402n7e0kyJIkSdLm4AinJEmSJKkrvIdTS/IeTkmSJEnL8R5OSZIkSdKasuCUJEmSJHWFBackSZIkqSssOCVJkiRJXWHBqSVVFcPDw7PLrVaLkZGRjvH09DStVovR0dEl47GxMQCmpqY6xuPj4wBMTk52jCcmJgCYmJjoGE9OTgIwPj7eMZ6amgJgbGysYzw9PQ3A6OjokvHIyAitVouZibfmx8PDw7RardlzOTw8zPbt22fjoaGhBfGOHTtm48HBwQXxzp07Z+OBgYEF8a5du2bj3bt3L4j7+/tn4/7+/gXx7t23PWZm165dC+KBgYHZeOfOnQviwcHB2XjHjh0L4rkTUG3fvn1BPNPXAFqtln3Pvjcb2/fse2Dfs+/Z9+bG9j37Hqy/vteJBackSZIkqSt8LIqW5GNRJEmSJC3Hx6JIkiRJktaUBackSZIkqSssOCVJkiRJXWHBKUmSJEnqCgtOSZIkSVJXWHBKkiRJkrrCglOSJEmS1BUWnJIkSZKkrrDglCRJkiR1xZZeJyBpk/nupTBw6+3XHXoEHH3a5sxDkqSNbu537r70Xbse816POS3DEU5JkiRJUlekqnqdw5pJcg/gHcCjgZ3AOPD2qvrbvWjrHODCqhrew/0OAf4M+E9AP1DABVX114tsf0VVPWZP81stfX19NTQ01KvDS5IkSdoHJBmuqr756zfNCGeSAJ8BvlZV96+qRwLPBY7cyybPAe60yLH2X2K/99Mudh9UVY8AngLcpUMbWwC6XWzOHEeSJEmSVtumGeFM8mTgj6vqCR1eOwr4CDBTkb+8qq5IcgpwLtACjgWuAZ4PvAI4D/gu0KqqJyYZBP4KOBX4FPCIqjq9af9Xgd8DXgt8CXhgVU13yOMU4C20C9KHVNWDkwxW1SHNa/8dGAAeCHwV+L2qmm6O/de0R01/Cjy3qn6e5AHAe4G7A8PAf6mqf0nyYWAUeDjwjap6zWLnzRHOfdjn3gA/veH26+55HDz1rZszD0mSNrq537n7ynftest5/u8t6yGnfcRiI5ybaXTrYcA3F3ntZ8CvVtVokgcBHwO2Na89vNn3J8A3gJOr6t1JXgM8sapazXZ9wJVV9fvNaOp3kty9qn4OvBj4YNPOtzoVm3M8Aji2qn7Y4bUTgWOAHwGfB34duLg59tVV9eokfwy8CXg5cCHwO1X1r0l+BXgf8KSmrSOBx1TV1PyDJDkbOBvgwAMPXCJVSZIkSVrcZio4byfJe4HH0r6P81TgPUm2AlPAg+ds+s9VdUuzz3XAUcDlHZqcoj2ySVVVko8Az0/yIeAk4IXA0+bl8EfAbwC/VFX3mnO8TsXmzGs/aPb9WJP/xcA08Ilmm/8FfLq5V/QxwCfb9S8AvzCnrU92Kjab/C+kXazS19e3OYbAN6L18te49ZKHJEkb3b74nbvecl5v+WwAm6ngvBF49kxQVS9LcjfgauDVwH8AJ9C+r3V0zn5jc5anWPycjc4r4D4EXNq09cmqmkxyE3BCkv2qarqq/hT40+aS2BlLXb86v/hbrBis5n3sqqqti2zjdbKSJEmSumrTTBoEfAU4KMnvzlk3M+nP4cCtzaWuLwCWmvRnxgBw6GIvVtVPaF+G+0baxSdV9X3aBe6fzEwslOQgIIu1M8+JSe6XZD/gOdw20rofcEaz/J+By6tqN/DDJL/RHCdJTljhcSRJkiTpDts0I5zNZa6nA+9I8jrg57RH+V5P+97OTyV5Ie17I1cy+nch8PkkP6mqJy6yzUeBu1fVd+as+y3aj0X5fpLtwAjwuhW+jauA93DbpEEzj3MZol2MvpH2/ajPadafCfxls/4A4OPAt1Z4LK3Q9TcP0D80cbt1h/cdwPFHLfr3iA2dhyRJG93c79z1/l27HnOd/zvLeslL3bFpCk6AqrqV9qNQOjl+zvLrm+0vAy6bs//L5yyfD5w/Jz6kQ5uPpT177NwcdgO/vUh+tzteh3Z3V9XTF9l3wUyzzb2gT+mw/qxObUiSJEnSato0j0VZa0muoT3y+KtVNbbc9ito7xTgtZ0KzplHp9zRY3TiY1EkSZIkLWexx6JYcGpJFpySJEmSlrNYwbmZJg2SJEmSJK2hTXUPp/Ztb770Rm76ye7brTvmXofxptMetinzkCRpo5v/nbtev2/n5rleclyPOWlzcoRTkiRJktQV3sOpJXkPpyRJkqTleA+nJEmSJGlNWXBKkiRJkrrCglOSJEmS1BUWnJIkSZKkrrDglCRJkiR1hQWnJEmSJKkrLDglSZIkSV1hwSlJkiRJ6goLTkmSJElSV1hwSpIkSZK6woJTkiRJktQVqape56B1LMk0MNKjw28BJnt0bG1e9jv1gv1Oa80+p16w321sB1fVggFNC06tW0murqptvc5Dm4v9Tr1gv9Nas8+pF+x3m5OX1EqSJEmSusKCU5IkSZLUFRacWs8u7HUC2pTsd+oF+53Wmn1OvWC/24S8h1OSJEmS1BWOcEqSJEmSusKCU+tSkqck+W6S7yd5Q6/z0caT5D5JvprkpiQ3JnlVs/4uSb6U5F+bn7/Y61y18STZP8m1ST7bxPdLcmXzmfeJJAf2OkdtLEnunOTiJP+S5DtJTvLzTt2W5NXNd+y3k3wsyUF+3m0+Fpxad5LsD7wXeCpwDPC8JMf0NittQJPA71fVMcCjgZc1/ewNwJer6kHAl5tYWm2vAr4zJ34b8I6qeiCwE3hpT7LSRvYu4PNV9RDgBNr9z887dU2SewOvBLZV1bHA/sBz8fNu07Hg1Hp0IvD9qvpBVY0DHwee2eOctMFU1a1V9c1meYD2L1/3pt3XLmo2uwg4vScJasNKciTwa8D7mzjAk4CLm03sd1pVSQ4HHg98AKCqxqtqF37eqfu2AAcn2QLcCbgVP+82HQtOrUf3Bv59TnxLs07qiiRHAQ8HrgTuUVW3Ni/9FLhHr/LShvVO4HXAdBPfFdhVVZNN7GeeVtv9gJ8DH2ou5X5/kj78vFMXVdWPgfOAf6NdaPYD1+Dn3aZjwSlpU0tyCPAp4Jyq2j33tWpP4+1U3lo1SZ4O/Kyqrul1LtpUtgCPAP6yqh4ODDHv8lk/77TamnuCn0n7Dx73AvqAp/Q0KfWEBafWox8D95kTH9msk1ZVkgNoF5sfrapPN6v/I8kRzetHAD/rVX7akE4GnpHkZtq3CzyJ9r11d24uOQM/87T6bgFuqaorm/hi2gWon3fqplOBH1bVz6tqAvg07c9AP+82GQtOrUdXAQ9qZjE7kPYN5pf0OCdtMM19cx8AvlNVfzHnpUuAFzXLLwL+bq1z08ZVVX9YVUdW1VG0P9u+UlVnAl8Fzmg2s99pVVXVT4F/T3J0s+rJwE34eafu+jfg0Unu1HznzvQ7P+82mbSvoJDWlyRPo32f0/7AB6vqT3ubkTaaJI8Fvg7cwG330v1X2vdx/m/gvsCPgN+sqh09SVIbWpJTgNdW1dOT3J/2iOddgGuB51fVWA/T0waTZCvtiaoOBH4AvJj2wIOfd+qaJG8GnkN7Zvhrgd+ifc+mn3ebiAWnJEmSJKkrvKRWkiRJktQVFpySJEmSpK6w4JQkSZIkdYUFpyRJkiSpKyw4JUmSJEldYcEpSZIkSeoKC05JktapJHdNcl3z76dJftwsDyZ5X5eOeU6SF+7hPlfcgeOdkuQxe7nv3ZN8fm+PLUnqvi29TkCSJHVWVduBrQBJzgUGq+q8bh0vyRbgJcAj9mS/qtqrgrFxCjAI7HHRWlU/T3JrkpOr6ht3IAdJUpc4wilJ0j6mGRX8bLN8bpKLknw9yY+S/HqStye5IcnnkxzQbPfIJP+Q5JokX0hyRIemnwR8s6omm30uS/KOJFcn+U6SRyX5dJJ/TfInc/IZnJPXZUkuTvIvST6aJM1rNye5W7O8rdnuKOB3gFc3I7ePa0YtP5Xkqubfyc0+T5gz2nttkkObw38GOHP1z7IkaTVYcEqStO97AO1i8RnA/wK+WlXHASPArzVF5/nAGVX1SOCDwJ92aOdk4Jp568arahtwAfB3wMuAY4Gzkty1QxsPB84BjgHu37TZUVXd3LT7jqraWlVfB97VxI8Cng28v9n8tcDLqmor8LjmvQFc3cSSpHXIS2olSdr3fa6qJpLcAOwPzNzXeANwFHA07SLxS82A4/7ArR3aOQL4zrx1l8xp68aquhUgyQ+A+wDb523/z1V1S7PNdc3xL9+D93IqcEyTJ8BhSQ4BvgH8RZKPAp+eOQbwM+Bee9C+JGkNWXBKkrTvGwOoqukkE1VVzfpp2t/1oV0snrRMOyPAQZ3abtoam7N+pu2OuTSm5mwzyW1XVs0/xlz7AY+uqtF569+a5O+BpwHfSPL/VNW/NG2NzG9EkrQ+eEmtJEkb33eBuyc5CSDJAUke1mG77wAP7FIONwOPbJafPWf9AHDonPiLwCtmgiRbm58PqKobquptwFXAQ5pNHgx8uzspS5LuKAtOSZI2uKoaB84A3pbkW8B1QKeZZT8HPL5LabwZeFeSq2mPfM64FHjWzKRBwCuBbUmuT3IT7UmFAM5J8u0k1wMTTa4ATwT+vks5S5LuoNx21Y0kSdrskvwt8Lqq+tde57ISSb4GPLOqdvY6F0nSQhackiRpVpKjgXtU1dd6nctyktwdOLmqPtPrXCRJnVlwSpIkSZK6wns4JUmSJEldYcEpSZIkSeoKC05JkiRJUldYcEqSJEmSusKCU5IkSZLUFf8/My4TVJg+Ze4AAAAASUVORK5CYII=",
+                  "text/plain": [
+                     "<Figure size 1008x360 with 2 Axes>"
+                  ]
+               },
+               "metadata": {
+                  "needs_background": "light"
+               },
+               "output_type": "display_data"
+            }
+         ],
+         "source": [
+            "jq.system.scheduler.plot_solution()"
+         ]
+      },
+      {
+         "cell_type": "markdown",
+         "metadata": {},
+         "source": [
+            "Sample Generation Strategy"
+         ]
+      },
+      {
+         "cell_type": "code",
+         "execution_count": 27,
+         "metadata": {},
+         "outputs": [],
+         "source": [
+            "from ax.modelbridge.generation_strategy import GenerationStrategy, GenerationStep\n",
+            "\n",
+            "\n",
+            "\n",
+            "NUM_SOBOL = 8\n",
+            "generation_strategy = GenerationStrategy(\n",
+            "    steps=[\n",
+            "        # 1. Initialization step (does not require pre-existing data and is well-suited for\n",
+            "        # initial sampling of the search space)\n",
+            "        GenerationStep(\n",
+            "            model=Models.SOBOL,\n",
+            "            num_trials=NUM_SOBOL,  # How many trials should be produced from this generation step\n",
+            "            min_trials_observed=5,  # How many trials need to be completed to move to next model\n",
+            "            max_parallelism=NUM_SOBOL,  # Max parallelism for this step\n",
+            "            model_kwargs={\"seed\": 999},  # Any kwargs you want passed into the model\n",
+            "            model_gen_kwargs={},  # Any kwargs you want passed to `modelbridge.gen`\n",
+            "        ),\n",
+            "        # 2. Bayesian optimization step (requires data obtained from previous phase and learns\n",
+            "        # from all data available at the time of each new candidate generation call)\n",
+            "        GenerationStep(\n",
+            "            model=Models.GPEI,\n",
+            "            num_trials=-1,  # No limitation on how many trials should be produced from this step\n",
+            "            max_parallelism=5,  # Parallelism limit for this step, often lower than for Sobol\n",
+            "            # More on parallelism vs. required samples in BayesOpt:\n",
+            "            # https://ax.dev/docs/bayesopt.html#tradeoff-between-parallelism-and-total-number-of-trials\n",
+            "        ),\n",
+            "    ]\n",
+            ")"
+         ]
+      },
+      {
+         "cell_type": "markdown",
+         "metadata": {},
+         "source": [
+            "----\n",
+            "# Begin the experiment!"
+         ]
+      },
+      {
+         "cell_type": "markdown",
+         "metadata": {},
+         "source": [
+            "\n",
+            "Run `maestro.run_external(name, ot2_ip)` prior to proceeding"
+         ]
+      },
+      {
+         "cell_type": "code",
+         "execution_count": 28,
+         "metadata": {},
+         "outputs": [],
+         "source": [
+            "job_queue = ThisQueue() #dont change"
+         ]
+      },
+      {
+         "cell_type": "markdown",
+         "metadata": {},
+         "source": [
+            "Metric"
+         ]
+      },
+      {
+         "cell_type": "code",
+         "execution_count": 29,
+         "metadata": {},
+         "outputs": [],
+         "source": [
+            "from frgpascal.closedloop.metrics import BFInhomogeneity, DFMedian, PLFWHM, PLIntensity, PLPeak, PSIntensityScale"
+         ]
+      },
+      {
+         "cell_type": "code",
+         "execution_count": 102,
+         "metadata": {},
+         "outputs": [],
+         "source": [
+            "mo = MultiObjective(\n",
+            "    objectives=[\n",
+            "            Objective(PLIntensity(queue=job_queue)),\n",
+            "            Objective(PLFWHM(queue=job_queue)),\n",
+            "            ],\n",
+            ")\n",
+            "objective_thresholds = [\n",
+            "    ObjectiveThreshold(metric=metric, bound=val, relative=False)\n",
+            "    for metric, val in zip(mo.metrics, [0.4, 10])\n",
+            "]\n",
+            "\n",
+            "optimization_config = MultiObjectiveOptimizationConfig(\n",
+            "    objective=mo,\n",
+            "    objective_thresholds=objective_thresholds,\n",
+            ")"
+         ]
+      },
+      {
+         "cell_type": "code",
+         "execution_count": 103,
+         "metadata": {},
+         "outputs": [
+            {
+               "data": {
+                  "text/plain": [
+                     "MultiObjectiveOptimizationConfig(objective=MultiObjective(objectives=[Objective(metric_name=\"pl_intensity\", minimize=False), Objective(metric_name=\"pl_fwhm\", minimize=True)]), outcome_constraints=[], objective_thresholds=[ObjectiveThreshold(pl_intensity >= 0.4), ObjectiveThreshold(pl_fwhm <= 10)])"
+                  ]
+               },
+               "execution_count": 103,
+               "metadata": {},
+               "output_type": "execute_result"
+            }
+         ],
+         "source": [
+            "optimization_config"
+         ]
+      },
+      {
+         "cell_type": "code",
+         "execution_count": 106,
+         "metadata": {},
+         "outputs": [
+            {
+               "ename": "AttributeError",
+               "evalue": "can't set attribute",
+               "output_type": "error",
+               "traceback": [
+                  "\u001b[1;31m---------------------------------------------------------------------------\u001b[0m",
+                  "\u001b[1;31mAttributeError\u001b[0m                            Traceback (most recent call last)",
+                  "\u001b[1;32m<ipython-input-106-9da5032ddab7>\u001b[0m in \u001b[0;36m<module>\u001b[1;34m\u001b[0m\n\u001b[1;32m----> 1\u001b[1;33m \u001b[0mexp\u001b[0m\u001b[1;33m.\u001b[0m\u001b[0mimmutable_search_space_and_opt_config\u001b[0m \u001b[1;33m=\u001b[0m \u001b[1;32mFalse\u001b[0m\u001b[1;33m\u001b[0m\u001b[1;33m\u001b[0m\u001b[0m\n\u001b[0m",
+                  "\u001b[1;31mAttributeError\u001b[0m: can't set attribute"
+               ]
+            }
+         ],
+         "source": [
+            "exp.immutable_search_space_and_opt_config "
+         ]
+      },
+      {
+         "cell_type": "code",
+         "execution_count": 108,
+         "metadata": {},
+         "outputs": [
+            {
+               "data": {
+                  "text/plain": [
+                     "MultiObjectiveOptimizationConfig(objective=MultiObjective(objectives=[Objective(metric_name=\"pl_fwhm\", minimize=True), Objective(metric_name=\"pl_intensity\", minimize=False)]), outcome_constraints=[], objective_thresholds=[ObjectiveThreshold(pl_fwhm <= 0.4), ObjectiveThreshold(pl_intensity >= 10)])"
+                  ]
+               },
+               "execution_count": 108,
+               "metadata": {},
+               "output_type": "execute_result"
+            }
+         ],
+         "source": [
+            "exp.optimization_config"
+         ]
+      },
+      {
+         "cell_type": "code",
+         "execution_count": 109,
+         "metadata": {},
+         "outputs": [
+            {
+               "data": {
+                  "text/plain": [
+                     "MultiObjectiveOptimizationConfig(objective=MultiObjective(objectives=[Objective(metric_name=\"pl_intensity\", minimize=False), Objective(metric_name=\"pl_fwhm\", minimize=True)]), outcome_constraints=[], objective_thresholds=[ObjectiveThreshold(pl_intensity >= 0.4), ObjectiveThreshold(pl_fwhm <= 10)])"
+                  ]
+               },
+               "execution_count": 109,
+               "metadata": {},
+               "output_type": "execute_result"
+            }
+         ],
+         "source": [
+            "optimization_config"
+         ]
+      },
+      {
+         "cell_type": "markdown",
+         "metadata": {},
+         "source": [
+            "Runner"
+         ]
+      },
+      {
+         "cell_type": "code",
+         "execution_count": 31,
+         "metadata": {},
+         "outputs": [],
+         "source": [
+            "job_runner = PASCALRunner(queue = job_queue)"
+         ]
+      },
+      {
+         "cell_type": "markdown",
+         "metadata": {},
+         "source": [
+            "Experiment"
+         ]
+      },
+      {
+         "cell_type": "code",
+         "execution_count": 32,
+         "metadata": {},
+         "outputs": [],
+         "source": [
+            "exp = Experiment(\n",
+            "    name = EXPERIMENT_NAME,\n",
+            "    description=EXPERIMENT_DESCRIPTION,\n",
+            "    search_space = search_space,\n",
+            "    optimization_config=optimization_config,\n",
+            "    runner=job_runner,\n",
+            ")"
+         ]
+      },
+      {
+         "cell_type": "code",
+         "execution_count": 33,
+         "metadata": {
+            "code_folding": [],
+            "collapsed": false,
+            "executionStartTime": 1639600341052,
+            "executionStopTime": 1639600341062,
+            "hidden_ranges": [],
+            "originalKey": "3fd42376-4487-485d-8d14-2af1e2780153",
+            "requestMsgId": "fb1016fa-6e79-4bb5-8a68-4dd8fc82c955"
+         },
+         "outputs": [
+            {
+               "name": "stderr",
+               "output_type": "stream",
+               "text": [
+                  "[INFO 04-05 14:58:19] Scheduler: `Scheduler` requires experiment to have immutable search space and optimization config. Setting property immutable_search_space_and_opt_config to `True` on experiment.\n"
+               ]
+            }
+         ],
+         "source": [
+            "from ax.service.scheduler import Scheduler, SchedulerOptions\n",
+            "import logging\n",
+            "\n",
+            "scheduler = Scheduler(\n",
+            "    experiment=exp,\n",
+            "    generation_strategy=generation_strategy,\n",
+            "    options=SchedulerOptions(\n",
+            "        log_filepath = os.path.join(job_queue.experiment_folder, 'ax_scheduler.log'),\n",
+            "        logging_level = logging.DEBUG,\n",
+            "        max_pending_trials=NUM_SOBOL,\n",
+            "        init_seconds_between_polls = 5,\n",
+            "        min_seconds_before_poll = 1,\n",
+            "        seconds_between_polls_backoff_factor=1\n",
+            "    ),\n",
+            ")"
+         ]
+      },
+      {
+         "cell_type": "code",
+         "execution_count": 111,
+         "metadata": {},
+         "outputs": [],
+         "source": [
+            "scheduler.generation_strategy = GenerationStrategy(\n",
+            "    steps=[\n",
+            "        GenerationStep(\n",
+            "            model=Models.MOO,\n",
+            "            num_trials=-1,  # No limitation on how many trials should be produced from this step\n",
+            "            max_parallelism=5,  # Parallelism limit for this step, often lower than for Sobol\n",
+            "            # More on parallelism vs. required samples in BayesOpt:\n",
+            "            # https://ax.dev/docs/bayesopt.html#tradeoff-between-parallelism-and-total-number-of-trials\n",
+            "        ),\n",
+            "    ]\n",
+            ")"
+         ]
+      },
+      {
+         "cell_type": "markdown",
+         "metadata": {
+            "originalKey": "f8a2cc5b-f289-497b-80b5-6807d85137b5",
+            "showInput": false
+         },
+         "source": [
+            "## 5. Running the optimization\n",
+            "\n",
+            "Once the `Scheduler` instance is set up, user can execute `run_n_trials` as many times as needed, and each execution will add up to the specified `max_trials` trials to the experiment. The number of trials actually run might be less than `max_trials` if the optimization was concluded (e.g. there are no more points in the search space)."
+         ]
+      },
+      {
+         "cell_type": "code",
+         "execution_count": 112,
+         "metadata": {},
+         "outputs": [
+            {
+               "data": {
+                  "text/plain": [
+                     "defaultdict(set, {<TrialStatus.COMPLETED: 3>: {0, 1, 2, 3, 4, 5, 6, 7}})"
+                  ]
+               },
+               "execution_count": 112,
+               "metadata": {},
+               "output_type": "execute_result"
+            }
+         ],
+         "source": [
+            "exp.runner.poll_trial_status(exp.trials.values())"
+         ]
+      },
+      {
+         "cell_type": "code",
+         "execution_count": null,
+         "metadata": {},
+         "outputs": [],
+         "source": []
+      },
+      {
+         "cell_type": "code",
+         "execution_count": 126,
+         "metadata": {},
+         "outputs": [
+            {
+               "name": "stderr",
+               "output_type": "stream",
+               "text": [
+                  "[DEBUG 04-05 17:18:32] ax.modelbridge.generation_strategy: Fitting model with data for trials: [0, 1, 3, 5, 7]\n"
+               ]
+            },
+            {
+               "ename": "InputDataError",
+               "evalue": "Input data contains NaN values.",
+               "output_type": "error",
+               "traceback": [
+                  "\u001b[1;31m---------------------------------------------------------------------------\u001b[0m",
+                  "\u001b[1;31mInputDataError\u001b[0m                            Traceback (most recent call last)",
+                  "\u001b[1;32m<ipython-input-126-83827b93e853>\u001b[0m in \u001b[0;36m<module>\u001b[1;34m\u001b[0m\n\u001b[1;32m----> 1\u001b[1;33m \u001b[0mscheduler\u001b[0m\u001b[1;33m.\u001b[0m\u001b[0m_gen_new_trials_from_generation_strategy\u001b[0m\u001b[1;33m(\u001b[0m\u001b[1;36m1\u001b[0m\u001b[1;33m,\u001b[0m \u001b[1;33m{\u001b[0m\u001b[1;33m}\u001b[0m\u001b[1;33m)\u001b[0m\u001b[1;33m\u001b[0m\u001b[1;33m\u001b[0m\u001b[0m\n\u001b[0m",
+                  "\u001b[1;32m~\\.conda\\envs\\pascal2\\lib\\site-packages\\ax\\service\\scheduler.py\u001b[0m in \u001b[0;36m_gen_new_trials_from_generation_strategy\u001b[1;34m(self, num_trials, pending)\u001b[0m\n\u001b[0;32m   1275\u001b[0m         \u001b[0minto\u001b[0m \u001b[0maccount\u001b[0m \u001b[0many\u001b[0m\u001b[0;31m \u001b[0m\u001b[0;31m`\u001b[0m\u001b[0;31m`\u001b[0m\u001b[0mpending\u001b[0m\u001b[0;31m`\u001b[0m\u001b[0;31m`\u001b[0m \u001b[0mobservations\u001b[0m\u001b[1;33m.\u001b[0m\u001b[1;33m\u001b[0m\u001b[1;33m\u001b[0m\u001b[0m\n\u001b[0;32m   1276\u001b[0m         \"\"\"\n\u001b[1;32m-> 1277\u001b[1;33m         return self.generation_strategy._gen_multiple(\n\u001b[0m\u001b[0;32m   1278\u001b[0m             \u001b[0mexperiment\u001b[0m\u001b[1;33m=\u001b[0m\u001b[0mself\u001b[0m\u001b[1;33m.\u001b[0m\u001b[0mexperiment\u001b[0m\u001b[1;33m,\u001b[0m\u001b[1;33m\u001b[0m\u001b[1;33m\u001b[0m\u001b[0m\n\u001b[0;32m   1279\u001b[0m             \u001b[0mnum_generator_runs\u001b[0m\u001b[1;33m=\u001b[0m\u001b[0mnum_trials\u001b[0m\u001b[1;33m,\u001b[0m\u001b[1;33m\u001b[0m\u001b[1;33m\u001b[0m\u001b[0m\n",
+                  "\u001b[1;32m~\\.conda\\envs\\pascal2\\lib\\site-packages\\ax\\modelbridge\\generation_strategy.py\u001b[0m in \u001b[0;36m_gen_multiple\u001b[1;34m(self, experiment, num_generator_runs, data, n, pending_observations, **kwargs)\u001b[0m\n\u001b[0;32m    451\u001b[0m         \u001b[0mself\u001b[0m\u001b[1;33m.\u001b[0m\u001b[0mexperiment\u001b[0m \u001b[1;33m=\u001b[0m \u001b[0mexperiment\u001b[0m\u001b[1;33m\u001b[0m\u001b[1;33m\u001b[0m\u001b[0m\n\u001b[0;32m    452\u001b[0m         \u001b[0mself\u001b[0m\u001b[1;33m.\u001b[0m\u001b[0m_maybe_move_to_next_step\u001b[0m\u001b[1;33m(\u001b[0m\u001b[1;33m)\u001b[0m\u001b[1;33m\u001b[0m\u001b[1;33m\u001b[0m\u001b[0m\n\u001b[1;32m--> 453\u001b[1;33m         \u001b[0mself\u001b[0m\u001b[1;33m.\u001b[0m\u001b[0m_fit_or_update_current_model\u001b[0m\u001b[1;33m(\u001b[0m\u001b[0mdata\u001b[0m\u001b[1;33m=\u001b[0m\u001b[0mdata\u001b[0m\u001b[1;33m)\u001b[0m\u001b[1;33m\u001b[0m\u001b[1;33m\u001b[0m\u001b[0m\n\u001b[0m\u001b[0;32m    454\u001b[0m \u001b[1;33m\u001b[0m\u001b[0m\n\u001b[0;32m    455\u001b[0m         \u001b[1;31m# Make sure to not make too many generator runs and\u001b[0m\u001b[1;33m\u001b[0m\u001b[1;33m\u001b[0m\u001b[1;33m\u001b[0m\u001b[0m\n",
+                  "\u001b[1;32m~\\.conda\\envs\\pascal2\\lib\\site-packages\\ax\\modelbridge\\generation_strategy.py\u001b[0m in \u001b[0;36m_fit_or_update_current_model\u001b[1;34m(self, data)\u001b[0m\n\u001b[0;32m    507\u001b[0m                 \u001b[0mself\u001b[0m\u001b[1;33m.\u001b[0m\u001b[0m_update_current_model\u001b[0m\u001b[1;33m(\u001b[0m\u001b[0mnew_data\u001b[0m\u001b[1;33m=\u001b[0m\u001b[0mnew_data\u001b[0m\u001b[1;33m)\u001b[0m\u001b[1;33m\u001b[0m\u001b[1;33m\u001b[0m\u001b[0m\n\u001b[0;32m    508\u001b[0m         \u001b[1;32melse\u001b[0m\u001b[1;33m:\u001b[0m\u001b[1;33m\u001b[0m\u001b[1;33m\u001b[0m\u001b[0m\n\u001b[1;32m--> 509\u001b[1;33m             \u001b[0mself\u001b[0m\u001b[1;33m.\u001b[0m\u001b[0m_fit_current_model\u001b[0m\u001b[1;33m(\u001b[0m\u001b[0mdata\u001b[0m\u001b[1;33m=\u001b[0m\u001b[0mself\u001b[0m\u001b[1;33m.\u001b[0m\u001b[0m_get_data_for_fit\u001b[0m\u001b[1;33m(\u001b[0m\u001b[0mpassed_in_data\u001b[0m\u001b[1;33m=\u001b[0m\u001b[0mdata\u001b[0m\u001b[1;33m)\u001b[0m\u001b[1;33m)\u001b[0m\u001b[1;33m\u001b[0m\u001b[1;33m\u001b[0m\u001b[0m\n\u001b[0m\u001b[0;32m    510\u001b[0m         \u001b[0mself\u001b[0m\u001b[1;33m.\u001b[0m\u001b[0m_save_seen_trial_indices\u001b[0m\u001b[1;33m(\u001b[0m\u001b[1;33m)\u001b[0m\u001b[1;33m\u001b[0m\u001b[1;33m\u001b[0m\u001b[0m\n\u001b[0;32m    511\u001b[0m \u001b[1;33m\u001b[0m\u001b[0m\n",
+                  "\u001b[1;32m~\\.conda\\envs\\pascal2\\lib\\site-packages\\ax\\modelbridge\\generation_strategy.py\u001b[0m in \u001b[0;36m_fit_current_model\u001b[1;34m(self, data)\u001b[0m\n\u001b[0;32m    653\u001b[0m             \u001b[0mlogger\u001b[0m\u001b[1;33m.\u001b[0m\u001b[0mdebug\u001b[0m\u001b[1;33m(\u001b[0m\u001b[1;34mf\"Fitting model with data for trials: {trial_indices_in_data}\"\u001b[0m\u001b[1;33m)\u001b[0m\u001b[1;33m\u001b[0m\u001b[1;33m\u001b[0m\u001b[0m\n\u001b[0;32m    654\u001b[0m \u001b[1;33m\u001b[0m\u001b[0m\n\u001b[1;32m--> 655\u001b[1;33m         \u001b[0mself\u001b[0m\u001b[1;33m.\u001b[0m\u001b[0m_curr\u001b[0m\u001b[1;33m.\u001b[0m\u001b[0mfit\u001b[0m\u001b[1;33m(\u001b[0m\u001b[0mexperiment\u001b[0m\u001b[1;33m=\u001b[0m\u001b[0mself\u001b[0m\u001b[1;33m.\u001b[0m\u001b[0mexperiment\u001b[0m\u001b[1;33m,\u001b[0m \u001b[0mdata\u001b[0m\u001b[1;33m=\u001b[0m\u001b[0mdata\u001b[0m\u001b[1;33m,\u001b[0m \u001b[1;33m**\u001b[0m\u001b[0mmodel_state_on_lgr\u001b[0m\u001b[1;33m)\u001b[0m\u001b[1;33m\u001b[0m\u001b[1;33m\u001b[0m\u001b[0m\n\u001b[0m\u001b[0;32m    656\u001b[0m         \u001b[0mself\u001b[0m\u001b[1;33m.\u001b[0m\u001b[0m_model\u001b[0m \u001b[1;33m=\u001b[0m \u001b[0mself\u001b[0m\u001b[1;33m.\u001b[0m\u001b[0m_curr\u001b[0m\u001b[1;33m.\u001b[0m\u001b[0mmodel_spec\u001b[0m\u001b[1;33m.\u001b[0m\u001b[0mfitted_model\u001b[0m\u001b[1;33m\u001b[0m\u001b[1;33m\u001b[0m\u001b[0m\n\u001b[0;32m    657\u001b[0m \u001b[1;33m\u001b[0m\u001b[0m\n",
+                  "\u001b[1;32m~\\.conda\\envs\\pascal2\\lib\\site-packages\\ax\\modelbridge\\generation_node.py\u001b[0m in \u001b[0;36mfit\u001b[1;34m(self, experiment, data, search_space, optimization_config, **kwargs)\u001b[0m\n\u001b[0;32m     72\u001b[0m         \"\"\"\n\u001b[0;32m     73\u001b[0m         \u001b[1;32mfor\u001b[0m \u001b[0mmodel_spec\u001b[0m \u001b[1;32min\u001b[0m \u001b[0mself\u001b[0m\u001b[1;33m.\u001b[0m\u001b[0mmodel_specs\u001b[0m\u001b[1;33m:\u001b[0m\u001b[1;33m\u001b[0m\u001b[1;33m\u001b[0m\u001b[0m\n\u001b[1;32m---> 74\u001b[1;33m             model_spec.fit(  # Stores the fitted model as `model_spec._fitted_model`\n\u001b[0m\u001b[0;32m     75\u001b[0m                 \u001b[0mexperiment\u001b[0m\u001b[1;33m=\u001b[0m\u001b[0mexperiment\u001b[0m\u001b[1;33m,\u001b[0m\u001b[1;33m\u001b[0m\u001b[1;33m\u001b[0m\u001b[0m\n\u001b[0;32m     76\u001b[0m                 \u001b[0mdata\u001b[0m\u001b[1;33m=\u001b[0m\u001b[0mdata\u001b[0m\u001b[1;33m,\u001b[0m\u001b[1;33m\u001b[0m\u001b[1;33m\u001b[0m\u001b[0m\n",
+                  "\u001b[1;32m~\\.conda\\envs\\pascal2\\lib\\site-packages\\ax\\modelbridge\\model_spec.py\u001b[0m in \u001b[0;36mfit\u001b[1;34m(self, experiment, data, **model_kwargs)\u001b[0m\n\u001b[0;32m     91\u001b[0m         \u001b[1;31m# `self.model_kwargs`.\u001b[0m\u001b[1;33m\u001b[0m\u001b[1;33m\u001b[0m\u001b[1;33m\u001b[0m\u001b[0m\n\u001b[0;32m     92\u001b[0m         \u001b[0mcombined_model_kwargs\u001b[0m \u001b[1;33m=\u001b[0m \u001b[1;33m{\u001b[0m\u001b[1;33m**\u001b[0m\u001b[1;33m(\u001b[0m\u001b[0mself\u001b[0m\u001b[1;33m.\u001b[0m\u001b[0mmodel_kwargs\u001b[0m \u001b[1;32mor\u001b[0m \u001b[1;33m{\u001b[0m\u001b[1;33m}\u001b[0m\u001b[1;33m)\u001b[0m\u001b[1;33m,\u001b[0m \u001b[1;33m**\u001b[0m\u001b[0mmodel_kwargs\u001b[0m\u001b[1;33m}\u001b[0m\u001b[1;33m\u001b[0m\u001b[1;33m\u001b[0m\u001b[0m\n\u001b[1;32m---> 93\u001b[1;33m         self._fitted_model = self.model_enum(\n\u001b[0m\u001b[0;32m     94\u001b[0m             \u001b[0mexperiment\u001b[0m\u001b[1;33m=\u001b[0m\u001b[0mexperiment\u001b[0m\u001b[1;33m,\u001b[0m\u001b[1;33m\u001b[0m\u001b[1;33m\u001b[0m\u001b[0m\n\u001b[0;32m     95\u001b[0m             \u001b[0mdata\u001b[0m\u001b[1;33m=\u001b[0m\u001b[0mdata\u001b[0m\u001b[1;33m,\u001b[0m\u001b[1;33m\u001b[0m\u001b[1;33m\u001b[0m\u001b[0m\n",
+                  "\u001b[1;32m~\\.conda\\envs\\pascal2\\lib\\site-packages\\ax\\modelbridge\\registry.py\u001b[0m in \u001b[0;36m__call__\u001b[1;34m(self, search_space, experiment, data, silently_filter_kwargs, **kwargs)\u001b[0m\n\u001b[0;32m    330\u001b[0m \u001b[1;33m\u001b[0m\u001b[0m\n\u001b[0;32m    331\u001b[0m         \u001b[1;31m# Create model bridge with the consolidated kwargs.\u001b[0m\u001b[1;33m\u001b[0m\u001b[1;33m\u001b[0m\u001b[1;33m\u001b[0m\u001b[0m\n\u001b[1;32m--> 332\u001b[1;33m         model_bridge = bridge_class(\n\u001b[0m\u001b[0;32m    333\u001b[0m             \u001b[0msearch_space\u001b[0m\u001b[1;33m=\u001b[0m\u001b[0msearch_space\u001b[0m \u001b[1;32mor\u001b[0m \u001b[0mnot_none\u001b[0m\u001b[1;33m(\u001b[0m\u001b[0mexperiment\u001b[0m\u001b[1;33m)\u001b[0m\u001b[1;33m.\u001b[0m\u001b[0msearch_space\u001b[0m\u001b[1;33m,\u001b[0m\u001b[1;33m\u001b[0m\u001b[1;33m\u001b[0m\u001b[0m\n\u001b[0;32m    334\u001b[0m             \u001b[0mexperiment\u001b[0m\u001b[1;33m=\u001b[0m\u001b[0mexperiment\u001b[0m\u001b[1;33m,\u001b[0m\u001b[1;33m\u001b[0m\u001b[1;33m\u001b[0m\u001b[0m\n",
+                  "\u001b[1;32m~\\.conda\\envs\\pascal2\\lib\\site-packages\\ax\\modelbridge\\multi_objective_torch.py\u001b[0m in \u001b[0;36m__init__\u001b[1;34m(self, experiment, search_space, data, model, transforms, transform_configs, torch_dtype, torch_device, status_quo_name, status_quo_features, optimization_config, fit_out_of_design, objective_thresholds, default_model_gen_options)\u001b[0m\n\u001b[0;32m    101\u001b[0m         \u001b[0moptimization_config\u001b[0m \u001b[1;33m=\u001b[0m \u001b[0mmooc\u001b[0m\u001b[1;33m\u001b[0m\u001b[1;33m\u001b[0m\u001b[0m\n\u001b[0;32m    102\u001b[0m \u001b[1;33m\u001b[0m\u001b[0m\n\u001b[1;32m--> 103\u001b[1;33m         super().__init__(\n\u001b[0m\u001b[0;32m    104\u001b[0m             \u001b[0mexperiment\u001b[0m\u001b[1;33m=\u001b[0m\u001b[0mexperiment\u001b[0m\u001b[1;33m,\u001b[0m\u001b[1;33m\u001b[0m\u001b[1;33m\u001b[0m\u001b[0m\n\u001b[0;32m    105\u001b[0m             \u001b[0msearch_space\u001b[0m\u001b[1;33m=\u001b[0m\u001b[0msearch_space\u001b[0m\u001b[1;33m,\u001b[0m\u001b[1;33m\u001b[0m\u001b[1;33m\u001b[0m\u001b[0m\n",
+                  "\u001b[1;32m~\\.conda\\envs\\pascal2\\lib\\site-packages\\ax\\modelbridge\\torch.py\u001b[0m in \u001b[0;36m__init__\u001b[1;34m(self, experiment, search_space, data, model, transforms, transform_configs, torch_dtype, torch_device, status_quo_name, status_quo_features, optimization_config, fit_out_of_design, default_model_gen_options)\u001b[0m\n\u001b[0;32m     67\u001b[0m         \u001b[0mself\u001b[0m\u001b[1;33m.\u001b[0m\u001b[0mdevice\u001b[0m \u001b[1;33m=\u001b[0m \u001b[0mtorch_device\u001b[0m\u001b[1;33m\u001b[0m\u001b[1;33m\u001b[0m\u001b[0m\n\u001b[0;32m     68\u001b[0m         \u001b[0mself\u001b[0m\u001b[1;33m.\u001b[0m\u001b[0m_default_model_gen_options\u001b[0m \u001b[1;33m=\u001b[0m \u001b[0mdefault_model_gen_options\u001b[0m \u001b[1;32mor\u001b[0m \u001b[1;33m{\u001b[0m\u001b[1;33m}\u001b[0m\u001b[1;33m\u001b[0m\u001b[1;33m\u001b[0m\u001b[0m\n\u001b[1;32m---> 69\u001b[1;33m         super().__init__(\n\u001b[0m\u001b[0;32m     70\u001b[0m             \u001b[0mexperiment\u001b[0m\u001b[1;33m=\u001b[0m\u001b[0mexperiment\u001b[0m\u001b[1;33m,\u001b[0m\u001b[1;33m\u001b[0m\u001b[1;33m\u001b[0m\u001b[0m\n\u001b[0;32m     71\u001b[0m             \u001b[0msearch_space\u001b[0m\u001b[1;33m=\u001b[0m\u001b[0msearch_space\u001b[0m\u001b[1;33m,\u001b[0m\u001b[1;33m\u001b[0m\u001b[1;33m\u001b[0m\u001b[0m\n",
+                  "\u001b[1;32m~\\.conda\\envs\\pascal2\\lib\\site-packages\\ax\\modelbridge\\base.py\u001b[0m in \u001b[0;36m__init__\u001b[1;34m(self, search_space, model, transforms, experiment, data, transform_configs, status_quo_name, status_quo_features, optimization_config, fit_out_of_design, fit_abandoned)\u001b[0m\n\u001b[0;32m    179\u001b[0m         \u001b[0mself\u001b[0m\u001b[1;33m.\u001b[0m\u001b[0mmodel\u001b[0m \u001b[1;33m=\u001b[0m \u001b[0mmodel\u001b[0m\u001b[1;33m\u001b[0m\u001b[1;33m\u001b[0m\u001b[0m\n\u001b[0;32m    180\u001b[0m         \u001b[1;32mtry\u001b[0m\u001b[1;33m:\u001b[0m\u001b[1;33m\u001b[0m\u001b[1;33m\u001b[0m\u001b[0m\n\u001b[1;32m--> 181\u001b[1;33m             self._fit(\n\u001b[0m\u001b[0;32m    182\u001b[0m                 \u001b[0mmodel\u001b[0m\u001b[1;33m=\u001b[0m\u001b[0mmodel\u001b[0m\u001b[1;33m,\u001b[0m\u001b[1;33m\u001b[0m\u001b[1;33m\u001b[0m\u001b[0m\n\u001b[0;32m    183\u001b[0m                 \u001b[0msearch_space\u001b[0m\u001b[1;33m=\u001b[0m\u001b[0msearch_space\u001b[0m\u001b[1;33m,\u001b[0m\u001b[1;33m\u001b[0m\u001b[1;33m\u001b[0m\u001b[0m\n",
+                  "\u001b[1;32m~\\.conda\\envs\\pascal2\\lib\\site-packages\\ax\\modelbridge\\torch.py\u001b[0m in \u001b[0;36m_fit\u001b[1;34m(self, model, search_space, observation_features, observation_data)\u001b[0m\n\u001b[0;32m     99\u001b[0m     ) -> None:  # pragma: no cover\n\u001b[0;32m    100\u001b[0m         \u001b[0mself\u001b[0m\u001b[1;33m.\u001b[0m\u001b[0m_validate_observation_data\u001b[0m\u001b[1;33m(\u001b[0m\u001b[0mobservation_data\u001b[0m\u001b[1;33m)\u001b[0m\u001b[1;33m\u001b[0m\u001b[1;33m\u001b[0m\u001b[0m\n\u001b[1;32m--> 101\u001b[1;33m         super()._fit(\n\u001b[0m\u001b[0;32m    102\u001b[0m             \u001b[0mmodel\u001b[0m\u001b[1;33m=\u001b[0m\u001b[0mmodel\u001b[0m\u001b[1;33m,\u001b[0m\u001b[1;33m\u001b[0m\u001b[1;33m\u001b[0m\u001b[0m\n\u001b[0;32m    103\u001b[0m             \u001b[0msearch_space\u001b[0m\u001b[1;33m=\u001b[0m\u001b[0msearch_space\u001b[0m\u001b[1;33m,\u001b[0m\u001b[1;33m\u001b[0m\u001b[1;33m\u001b[0m\u001b[0m\n",
+                  "\u001b[1;32m~\\.conda\\envs\\pascal2\\lib\\site-packages\\ax\\modelbridge\\array.py\u001b[0m in \u001b[0;36m_fit\u001b[1;34m(self, model, search_space, observation_features, observation_data)\u001b[0m\n\u001b[0;32m    100\u001b[0m         )\n\u001b[0;32m    101\u001b[0m         \u001b[1;31m# Fit\u001b[0m\u001b[1;33m\u001b[0m\u001b[1;33m\u001b[0m\u001b[1;33m\u001b[0m\u001b[0m\n\u001b[1;32m--> 102\u001b[1;33m         self._model_fit(\n\u001b[0m\u001b[0;32m    103\u001b[0m             \u001b[0mmodel\u001b[0m\u001b[1;33m=\u001b[0m\u001b[0mmodel\u001b[0m\u001b[1;33m,\u001b[0m\u001b[1;33m\u001b[0m\u001b[1;33m\u001b[0m\u001b[0m\n\u001b[0;32m    104\u001b[0m             \u001b[0mXs\u001b[0m\u001b[1;33m=\u001b[0m\u001b[0mXs_array\u001b[0m\u001b[1;33m,\u001b[0m\u001b[1;33m\u001b[0m\u001b[1;33m\u001b[0m\u001b[0m\n",
+                  "\u001b[1;32m~\\.conda\\envs\\pascal2\\lib\\site-packages\\ax\\modelbridge\\torch.py\u001b[0m in \u001b[0;36m_model_fit\u001b[1;34m(self, model, Xs, Ys, Yvars, search_space_digest, metric_names, candidate_metadata)\u001b[0m\n\u001b[0;32m    165\u001b[0m         \u001b[0mYvars\u001b[0m\u001b[1;33m:\u001b[0m \u001b[0mList\u001b[0m\u001b[1;33m[\u001b[0m\u001b[0mTensor\u001b[0m\u001b[1;33m]\u001b[0m \u001b[1;33m=\u001b[0m \u001b[0mself\u001b[0m\u001b[1;33m.\u001b[0m\u001b[0m_array_list_to_tensors\u001b[0m\u001b[1;33m(\u001b[0m\u001b[0mYvars\u001b[0m\u001b[1;33m)\u001b[0m\u001b[1;33m\u001b[0m\u001b[1;33m\u001b[0m\u001b[0m\n\u001b[0;32m    166\u001b[0m         \u001b[1;31m# pyre-fixme[16]: `Optional` has no attribute `fit`.\u001b[0m\u001b[1;33m\u001b[0m\u001b[1;33m\u001b[0m\u001b[1;33m\u001b[0m\u001b[0m\n\u001b[1;32m--> 167\u001b[1;33m         self.model.fit(\n\u001b[0m\u001b[0;32m    168\u001b[0m             \u001b[0mXs\u001b[0m\u001b[1;33m=\u001b[0m\u001b[0mXs\u001b[0m\u001b[1;33m,\u001b[0m\u001b[1;33m\u001b[0m\u001b[1;33m\u001b[0m\u001b[0m\n\u001b[0;32m    169\u001b[0m             \u001b[0mYs\u001b[0m\u001b[1;33m=\u001b[0m\u001b[0mYs\u001b[0m\u001b[1;33m,\u001b[0m\u001b[1;33m\u001b[0m\u001b[1;33m\u001b[0m\u001b[0m\n",
+                  "\u001b[1;32m~\\.conda\\envs\\pascal2\\lib\\site-packages\\ax\\models\\torch\\botorch.py\u001b[0m in \u001b[0;36mfit\u001b[1;34m(self, Xs, Ys, Yvars, search_space_digest, metric_names, candidate_metadata)\u001b[0m\n\u001b[0;32m    293\u001b[0m         )\n\u001b[0;32m    294\u001b[0m         \u001b[0mself\u001b[0m\u001b[1;33m.\u001b[0m\u001b[0mmetric_names\u001b[0m \u001b[1;33m=\u001b[0m \u001b[0mmetric_names\u001b[0m\u001b[1;33m\u001b[0m\u001b[1;33m\u001b[0m\u001b[0m\n\u001b[1;32m--> 295\u001b[1;33m         self.model = self.model_constructor(  # pyre-ignore [28]\n\u001b[0m\u001b[0;32m    296\u001b[0m             \u001b[0mXs\u001b[0m\u001b[1;33m=\u001b[0m\u001b[0mXs\u001b[0m\u001b[1;33m,\u001b[0m\u001b[1;33m\u001b[0m\u001b[1;33m\u001b[0m\u001b[0m\n\u001b[0;32m    297\u001b[0m             \u001b[0mYs\u001b[0m\u001b[1;33m=\u001b[0m\u001b[0mYs\u001b[0m\u001b[1;33m,\u001b[0m\u001b[1;33m\u001b[0m\u001b[1;33m\u001b[0m\u001b[0m\n",
+                  "\u001b[1;32m~\\.conda\\envs\\pascal2\\lib\\site-packages\\ax\\models\\torch\\botorch_defaults.py\u001b[0m in \u001b[0;36mget_and_fit_model\u001b[1;34m(Xs, Ys, Yvars, task_features, fidelity_features, metric_names, state_dict, refit_model, use_input_warping, use_loocv_pseudo_likelihood, **kwargs)\u001b[0m\n\u001b[0;32m    120\u001b[0m             \u001b[0mY\u001b[0m \u001b[1;33m=\u001b[0m \u001b[0mtorch\u001b[0m\u001b[1;33m.\u001b[0m\u001b[0mcat\u001b[0m\u001b[1;33m(\u001b[0m\u001b[0mYs\u001b[0m\u001b[1;33m,\u001b[0m \u001b[0mdim\u001b[0m\u001b[1;33m=\u001b[0m\u001b[1;33m-\u001b[0m\u001b[1;36m1\u001b[0m\u001b[1;33m)\u001b[0m\u001b[1;33m\u001b[0m\u001b[1;33m\u001b[0m\u001b[0m\n\u001b[0;32m    121\u001b[0m             \u001b[0mYvar\u001b[0m \u001b[1;33m=\u001b[0m \u001b[0mtorch\u001b[0m\u001b[1;33m.\u001b[0m\u001b[0mcat\u001b[0m\u001b[1;33m(\u001b[0m\u001b[0mYvars\u001b[0m\u001b[1;33m,\u001b[0m \u001b[0mdim\u001b[0m\u001b[1;33m=\u001b[0m\u001b[1;33m-\u001b[0m\u001b[1;36m1\u001b[0m\u001b[1;33m)\u001b[0m\u001b[1;33m\u001b[0m\u001b[1;33m\u001b[0m\u001b[0m\n\u001b[1;32m--> 122\u001b[1;33m             model = _get_model(\n\u001b[0m\u001b[0;32m    123\u001b[0m                 \u001b[0mX\u001b[0m\u001b[1;33m=\u001b[0m\u001b[0mXs\u001b[0m\u001b[1;33m[\u001b[0m\u001b[1;36m0\u001b[0m\u001b[1;33m]\u001b[0m\u001b[1;33m,\u001b[0m\u001b[1;33m\u001b[0m\u001b[1;33m\u001b[0m\u001b[0m\n\u001b[0;32m    124\u001b[0m                 \u001b[0mY\u001b[0m\u001b[1;33m=\u001b[0m\u001b[0mY\u001b[0m\u001b[1;33m,\u001b[0m\u001b[1;33m\u001b[0m\u001b[1;33m\u001b[0m\u001b[0m\n",
+                  "\u001b[1;32m~\\.conda\\envs\\pascal2\\lib\\site-packages\\ax\\models\\torch\\botorch_defaults.py\u001b[0m in \u001b[0;36m_get_model\u001b[1;34m(X, Y, Yvar, task_feature, fidelity_features, use_input_warping, **kwargs)\u001b[0m\n\u001b[0;32m    577\u001b[0m         )\n\u001b[0;32m    578\u001b[0m     \u001b[1;32melif\u001b[0m \u001b[0mtask_feature\u001b[0m \u001b[1;32mis\u001b[0m \u001b[1;32mNone\u001b[0m \u001b[1;32mand\u001b[0m \u001b[0mall_nan_Yvar\u001b[0m\u001b[1;33m:\u001b[0m\u001b[1;33m\u001b[0m\u001b[1;33m\u001b[0m\u001b[0m\n\u001b[1;32m--> 579\u001b[1;33m         \u001b[0mgp\u001b[0m \u001b[1;33m=\u001b[0m \u001b[0mSingleTaskGP\u001b[0m\u001b[1;33m(\u001b[0m\u001b[0mtrain_X\u001b[0m\u001b[1;33m=\u001b[0m\u001b[0mX\u001b[0m\u001b[1;33m,\u001b[0m \u001b[0mtrain_Y\u001b[0m\u001b[1;33m=\u001b[0m\u001b[0mY\u001b[0m\u001b[1;33m,\u001b[0m \u001b[0minput_transform\u001b[0m\u001b[1;33m=\u001b[0m\u001b[0mwarp_tf\u001b[0m\u001b[1;33m,\u001b[0m \u001b[1;33m**\u001b[0m\u001b[0mkwargs\u001b[0m\u001b[1;33m)\u001b[0m\u001b[1;33m\u001b[0m\u001b[1;33m\u001b[0m\u001b[0m\n\u001b[0m\u001b[0;32m    580\u001b[0m     \u001b[1;32melif\u001b[0m \u001b[0mtask_feature\u001b[0m \u001b[1;32mis\u001b[0m \u001b[1;32mNone\u001b[0m\u001b[1;33m:\u001b[0m\u001b[1;33m\u001b[0m\u001b[1;33m\u001b[0m\u001b[0m\n\u001b[0;32m    581\u001b[0m         gp = FixedNoiseGP(\n",
+                  "\u001b[1;32m~\\.conda\\envs\\pascal2\\lib\\site-packages\\botorch\\models\\gp_regression.py\u001b[0m in \u001b[0;36m__init__\u001b[1;34m(self, train_X, train_Y, likelihood, covar_module, outcome_transform, input_transform)\u001b[0m\n\u001b[0;32m    100\u001b[0m         \u001b[0mself\u001b[0m\u001b[1;33m.\u001b[0m\u001b[0m_validate_tensor_args\u001b[0m\u001b[1;33m(\u001b[0m\u001b[0mX\u001b[0m\u001b[1;33m=\u001b[0m\u001b[0mtransformed_X\u001b[0m\u001b[1;33m,\u001b[0m \u001b[0mY\u001b[0m\u001b[1;33m=\u001b[0m\u001b[0mtrain_Y\u001b[0m\u001b[1;33m)\u001b[0m\u001b[1;33m\u001b[0m\u001b[1;33m\u001b[0m\u001b[0m\n\u001b[0;32m    101\u001b[0m         \u001b[0mignore_X_dims\u001b[0m \u001b[1;33m=\u001b[0m \u001b[0mgetattr\u001b[0m\u001b[1;33m(\u001b[0m\u001b[0mself\u001b[0m\u001b[1;33m,\u001b[0m \u001b[1;34m\"_ignore_X_dims_scaling_check\"\u001b[0m\u001b[1;33m,\u001b[0m \u001b[1;32mNone\u001b[0m\u001b[1;33m)\u001b[0m\u001b[1;33m\u001b[0m\u001b[1;33m\u001b[0m\u001b[0m\n\u001b[1;32m--> 102\u001b[1;33m         validate_input_scaling(\n\u001b[0m\u001b[0;32m    103\u001b[0m             \u001b[0mtrain_X\u001b[0m\u001b[1;33m=\u001b[0m\u001b[0mtransformed_X\u001b[0m\u001b[1;33m,\u001b[0m \u001b[0mtrain_Y\u001b[0m\u001b[1;33m=\u001b[0m\u001b[0mtrain_Y\u001b[0m\u001b[1;33m,\u001b[0m \u001b[0mignore_X_dims\u001b[0m\u001b[1;33m=\u001b[0m\u001b[0mignore_X_dims\u001b[0m\u001b[1;33m\u001b[0m\u001b[1;33m\u001b[0m\u001b[0m\n\u001b[0;32m    104\u001b[0m         )\n",
+                  "\u001b[1;32m~\\.conda\\envs\\pascal2\\lib\\site-packages\\botorch\\models\\utils.py\u001b[0m in \u001b[0;36mvalidate_input_scaling\u001b[1;34m(train_X, train_Y, train_Yvar, raise_on_fail, ignore_X_dims)\u001b[0m\n\u001b[0;32m    237\u001b[0m         \u001b[1;32mreturn\u001b[0m\u001b[1;33m\u001b[0m\u001b[1;33m\u001b[0m\u001b[0m\n\u001b[0;32m    238\u001b[0m     \u001b[0mcheck_no_nans\u001b[0m\u001b[1;33m(\u001b[0m\u001b[0mtrain_X\u001b[0m\u001b[1;33m)\u001b[0m\u001b[1;33m\u001b[0m\u001b[1;33m\u001b[0m\u001b[0m\n\u001b[1;32m--> 239\u001b[1;33m     \u001b[0mcheck_no_nans\u001b[0m\u001b[1;33m(\u001b[0m\u001b[0mtrain_Y\u001b[0m\u001b[1;33m)\u001b[0m\u001b[1;33m\u001b[0m\u001b[1;33m\u001b[0m\u001b[0m\n\u001b[0m\u001b[0;32m    240\u001b[0m     \u001b[1;32mif\u001b[0m \u001b[0mtrain_Yvar\u001b[0m \u001b[1;32mis\u001b[0m \u001b[1;32mnot\u001b[0m \u001b[1;32mNone\u001b[0m\u001b[1;33m:\u001b[0m\u001b[1;33m\u001b[0m\u001b[1;33m\u001b[0m\u001b[0m\n\u001b[0;32m    241\u001b[0m         \u001b[0mcheck_no_nans\u001b[0m\u001b[1;33m(\u001b[0m\u001b[0mtrain_Yvar\u001b[0m\u001b[1;33m)\u001b[0m\u001b[1;33m\u001b[0m\u001b[1;33m\u001b[0m\u001b[0m\n",
+                  "\u001b[1;32m~\\.conda\\envs\\pascal2\\lib\\site-packages\\botorch\\models\\utils.py\u001b[0m in \u001b[0;36mcheck_no_nans\u001b[1;34m(Z)\u001b[0m\n\u001b[0;32m    130\u001b[0m     \"\"\"\n\u001b[0;32m    131\u001b[0m     \u001b[1;32mif\u001b[0m \u001b[0mtorch\u001b[0m\u001b[1;33m.\u001b[0m\u001b[0many\u001b[0m\u001b[1;33m(\u001b[0m\u001b[0mtorch\u001b[0m\u001b[1;33m.\u001b[0m\u001b[0misnan\u001b[0m\u001b[1;33m(\u001b[0m\u001b[0mZ\u001b[0m\u001b[1;33m)\u001b[0m\u001b[1;33m)\u001b[0m\u001b[1;33m.\u001b[0m\u001b[0mitem\u001b[0m\u001b[1;33m(\u001b[0m\u001b[1;33m)\u001b[0m\u001b[1;33m:\u001b[0m\u001b[1;33m\u001b[0m\u001b[1;33m\u001b[0m\u001b[0m\n\u001b[1;32m--> 132\u001b[1;33m         \u001b[1;32mraise\u001b[0m \u001b[0mInputDataError\u001b[0m\u001b[1;33m(\u001b[0m\u001b[1;34m\"Input data contains NaN values.\"\u001b[0m\u001b[1;33m)\u001b[0m\u001b[1;33m\u001b[0m\u001b[1;33m\u001b[0m\u001b[0m\n\u001b[0m\u001b[0;32m    133\u001b[0m \u001b[1;33m\u001b[0m\u001b[0m\n\u001b[0;32m    134\u001b[0m \u001b[1;33m\u001b[0m\u001b[0m\n",
+                  "\u001b[1;31mInputDataError\u001b[0m: Input data contains NaN values."
+               ]
+            }
+         ],
+         "source": [
+            "scheduler._"
+         ]
+      },
+      {
+         "cell_type": "code",
+         "execution_count": 117,
+         "metadata": {},
+         "outputs": [
+            {
+               "name": "stderr",
+               "output_type": "stream",
+               "text": [
+                  "[INFO 04-05 17:16:21] ax.core.experiment: Attached data has some metrics ({'pl_fhwm'}) that are not among the metrics on this experiment. Note that attaching data will not automatically add those metrics to the experiment. For these metrics to be automatically fetched by `experiment.fetch_data`, add them via `experiment.add_tracking_metric` or update the experiment's optimization config.\n",
+                  "[INFO 04-05 17:16:21] ax.core.experiment: Attached data has some metrics ({'pl_fhwm'}) that are not among the metrics on this experiment. Note that attaching data will not automatically add those metrics to the experiment. For these metrics to be automatically fetched by `experiment.fetch_data`, add them via `experiment.add_tracking_metric` or update the experiment's optimization config.\n",
+                  "[INFO 04-05 17:16:21] ax.core.experiment: Attached data has some metrics ({'pl_fhwm'}) that are not among the metrics on this experiment. Note that attaching data will not automatically add those metrics to the experiment. For these metrics to be automatically fetched by `experiment.fetch_data`, add them via `experiment.add_tracking_metric` or update the experiment's optimization config.\n",
+                  "[INFO 04-05 17:16:21] ax.core.experiment: Attached data has some metrics ({'pl_fhwm'}) that are not among the metrics on this experiment. Note that attaching data will not automatically add those metrics to the experiment. For these metrics to be automatically fetched by `experiment.fetch_data`, add them via `experiment.add_tracking_metric` or update the experiment's optimization config.\n",
+                  "[INFO 04-05 17:16:21] ax.core.experiment: Attached data has some metrics ({'pl_fhwm'}) that are not among the metrics on this experiment. Note that attaching data will not automatically add those metrics to the experiment. For these metrics to be automatically fetched by `experiment.fetch_data`, add them via `experiment.add_tracking_metric` or update the experiment's optimization config.\n"
+               ]
+            },
+            {
+               "data": {
+                  "text/html": [
+                     "<div>\n",
+                     "<style scoped>\n",
+                     "    .dataframe tbody tr th:only-of-type {\n",
+                     "        vertical-align: middle;\n",
+                     "    }\n",
+                     "\n",
+                     "    .dataframe tbody tr th {\n",
+                     "        vertical-align: top;\n",
+                     "    }\n",
+                     "\n",
+                     "    .dataframe thead th {\n",
+                     "        text-align: right;\n",
+                     "    }\n",
+                     "</style>\n",
+                     "<table border=\"1\" class=\"dataframe\">\n",
+                     "  <thead>\n",
+                     "    <tr style=\"text-align: right;\">\n",
+                     "      <th></th>\n",
+                     "      <th>arm_name</th>\n",
+                     "      <th>metric_name</th>\n",
+                     "      <th>mean</th>\n",
+                     "      <th>sem</th>\n",
+                     "      <th>trial_index</th>\n",
+                     "    </tr>\n",
+                     "  </thead>\n",
+                     "  <tbody>\n",
+                     "    <tr>\n",
+                     "      <th>0</th>\n",
+                     "      <td>0_0</td>\n",
+                     "      <td>pl_intensity</td>\n",
+                     "      <td>118.940688</td>\n",
+                     "      <td>NaN</td>\n",
+                     "      <td>0</td>\n",
+                     "    </tr>\n",
+                     "    <tr>\n",
+                     "      <th>1</th>\n",
+                     "      <td>1_0</td>\n",
+                     "      <td>pl_intensity</td>\n",
+                     "      <td>43.518609</td>\n",
+                     "      <td>NaN</td>\n",
+                     "      <td>1</td>\n",
+                     "    </tr>\n",
+                     "    <tr>\n",
+                     "      <th>2</th>\n",
+                     "      <td>3_0</td>\n",
+                     "      <td>pl_intensity</td>\n",
+                     "      <td>37.917029</td>\n",
+                     "      <td>NaN</td>\n",
+                     "      <td>3</td>\n",
+                     "    </tr>\n",
+                     "    <tr>\n",
+                     "      <th>3</th>\n",
+                     "      <td>5_0</td>\n",
+                     "      <td>pl_intensity</td>\n",
+                     "      <td>11.843146</td>\n",
+                     "      <td>NaN</td>\n",
+                     "      <td>5</td>\n",
+                     "    </tr>\n",
+                     "    <tr>\n",
+                     "      <th>4</th>\n",
+                     "      <td>7_0</td>\n",
+                     "      <td>pl_intensity</td>\n",
+                     "      <td>24.789821</td>\n",
+                     "      <td>NaN</td>\n",
+                     "      <td>7</td>\n",
+                     "    </tr>\n",
+                     "  </tbody>\n",
+                     "</table>\n",
+                     "</div>"
+                  ],
+                  "text/plain": [
+                     "  arm_name   metric_name        mean  sem  trial_index\n",
+                     "0      0_0  pl_intensity  118.940688  NaN            0\n",
+                     "1      1_0  pl_intensity   43.518609  NaN            1\n",
+                     "2      3_0  pl_intensity   37.917029  NaN            3\n",
+                     "3      5_0  pl_intensity   11.843146  NaN            5\n",
+                     "4      7_0  pl_intensity   24.789821  NaN            7"
+                  ]
+               },
+               "execution_count": 117,
+               "metadata": {},
+               "output_type": "execute_result"
+            }
+         ],
+         "source": [
+            "scheduler.experiment.fetch_data().df"
+         ]
+      },
+      {
+         "cell_type": "code",
+         "execution_count": 113,
+         "metadata": {
+            "collapsed": false,
+            "executionStartTime": 1639600341077,
+            "executionStopTime": 1639600344167,
+            "originalKey": "886a04c1-792c-4a98-ab81-ee8bca3ba5f9",
+            "requestMsgId": "a9fb4890-0c48-4d43-b788-26c3163b8bb9"
+         },
+         "outputs": [
+            {
+               "name": "stderr",
+               "output_type": "stream",
+               "text": [
+                  "[DEBUG 04-05 17:14:03] ax.modelbridge.generation_strategy: Fitting model with data for trials: [0, 1, 3, 5, 7]\n"
+               ]
+            },
+            {
+               "ename": "InputDataError",
+               "evalue": "Input data contains NaN values.",
+               "output_type": "error",
+               "traceback": [
+                  "\u001b[1;31m---------------------------------------------------------------------------\u001b[0m",
+                  "\u001b[1;31mInputDataError\u001b[0m                            Traceback (most recent call last)",
+                  "\u001b[1;32m<ipython-input-113-9fd75e9b0a3b>\u001b[0m in \u001b[0;36m<module>\u001b[1;34m\u001b[0m\n\u001b[1;32m----> 1\u001b[1;33m \u001b[0mscheduler\u001b[0m\u001b[1;33m.\u001b[0m\u001b[0mrun_n_trials\u001b[0m\u001b[1;33m(\u001b[0m\u001b[0mmax_trials\u001b[0m\u001b[1;33m=\u001b[0m\u001b[1;36m25\u001b[0m\u001b[1;33m)\u001b[0m\u001b[1;33m\u001b[0m\u001b[1;33m\u001b[0m\u001b[0m\n\u001b[0m",
+                  "\u001b[1;32m~\\.conda\\envs\\pascal2\\lib\\site-packages\\ax\\service\\scheduler.py\u001b[0m in \u001b[0;36mrun_n_trials\u001b[1;34m(self, max_trials, timeout_hours)\u001b[0m\n\u001b[0;32m    835\u001b[0m                 \u001b[0moptimization\u001b[0m \u001b[0mwill\u001b[0m \u001b[0mabort\u001b[0m \u001b[0meven\u001b[0m \u001b[1;32mif\u001b[0m \u001b[0mcompleton\u001b[0m \u001b[0mcriterion\u001b[0m \u001b[1;32mis\u001b[0m \u001b[1;32mnot\u001b[0m \u001b[0myet\u001b[0m \u001b[0mreached\u001b[0m\u001b[1;33m.\u001b[0m\u001b[1;33m\u001b[0m\u001b[1;33m\u001b[0m\u001b[0m\n\u001b[0;32m    836\u001b[0m         \"\"\"\n\u001b[1;32m--> 837\u001b[1;33m         for _ in self.run_trials_and_yield_results(\n\u001b[0m\u001b[0;32m    838\u001b[0m             \u001b[0mmax_trials\u001b[0m\u001b[1;33m=\u001b[0m\u001b[0mmax_trials\u001b[0m\u001b[1;33m,\u001b[0m \u001b[0mtimeout_hours\u001b[0m\u001b[1;33m=\u001b[0m\u001b[0mtimeout_hours\u001b[0m\u001b[1;33m\u001b[0m\u001b[1;33m\u001b[0m\u001b[0m\n\u001b[0;32m    839\u001b[0m         ):\n",
+                  "\u001b[1;32m~\\.conda\\envs\\pascal2\\lib\\site-packages\\ax\\service\\scheduler.py\u001b[0m in \u001b[0;36mrun_trials_and_yield_results\u001b[1;34m(self, max_trials, timeout_hours)\u001b[0m\n\u001b[0;32m    785\u001b[0m             \u001b[1;31m# Also check that `max_trials` is not reached to not exceed it.\u001b[0m\u001b[1;33m\u001b[0m\u001b[1;33m\u001b[0m\u001b[1;33m\u001b[0m\u001b[0m\n\u001b[0;32m    786\u001b[0m             \u001b[0mn_remaining_to_generate\u001b[0m \u001b[1;33m=\u001b[0m \u001b[0mn_remaining_to_run\u001b[0m \u001b[1;33m-\u001b[0m \u001b[0mlen\u001b[0m\u001b[1;33m(\u001b[0m\u001b[0mself\u001b[0m\u001b[1;33m.\u001b[0m\u001b[0mcandidate_trials\u001b[0m\u001b[1;33m)\u001b[0m\u001b[1;33m\u001b[0m\u001b[1;33m\u001b[0m\u001b[0m\n\u001b[1;32m--> 787\u001b[1;33m             while n_remaining_to_run > 0 and self.run(\n\u001b[0m\u001b[0;32m    788\u001b[0m                 \u001b[0mmax_new_trials\u001b[0m\u001b[1;33m=\u001b[0m\u001b[0mn_remaining_to_generate\u001b[0m\u001b[1;33m\u001b[0m\u001b[1;33m\u001b[0m\u001b[0m\n\u001b[0;32m    789\u001b[0m             ):\n",
+                  "\u001b[1;32m~\\.conda\\envs\\pascal2\\lib\\site-packages\\ax\\service\\scheduler.py\u001b[0m in \u001b[0;36mrun\u001b[1;34m(self, max_new_trials)\u001b[0m\n\u001b[0;32m    895\u001b[0m         \u001b[1;31m# trials as possible, limited by capacity and model requirements.\u001b[0m\u001b[1;33m\u001b[0m\u001b[1;33m\u001b[0m\u001b[1;33m\u001b[0m\u001b[0m\n\u001b[0;32m    896\u001b[0m         \u001b[0mself\u001b[0m\u001b[1;33m.\u001b[0m\u001b[0m_sleep_if_too_early_to_poll\u001b[0m\u001b[1;33m(\u001b[0m\u001b[1;33m)\u001b[0m\u001b[1;33m\u001b[0m\u001b[1;33m\u001b[0m\u001b[0m\n\u001b[1;32m--> 897\u001b[1;33m         existing_trials, new_trials = self._prepare_trials(\n\u001b[0m\u001b[0;32m    898\u001b[0m             \u001b[0mmax_new_trials\u001b[0m\u001b[1;33m=\u001b[0m\u001b[0mmax_new_trials\u001b[0m\u001b[1;33m\u001b[0m\u001b[1;33m\u001b[0m\u001b[0m\n\u001b[0;32m    899\u001b[0m         )\n",
+                  "\u001b[1;32m~\\.conda\\envs\\pascal2\\lib\\site-packages\\ax\\service\\scheduler.py\u001b[0m in \u001b[0;36m_prepare_trials\u001b[1;34m(self, max_new_trials)\u001b[0m\n\u001b[0;32m   1202\u001b[0m         \u001b[0mexisting_candidate_trials\u001b[0m \u001b[1;33m=\u001b[0m \u001b[0mself\u001b[0m\u001b[1;33m.\u001b[0m\u001b[0mcandidate_trials\u001b[0m\u001b[1;33m[\u001b[0m\u001b[1;33m:\u001b[0m\u001b[0mn\u001b[0m\u001b[1;33m]\u001b[0m\u001b[1;33m\u001b[0m\u001b[1;33m\u001b[0m\u001b[0m\n\u001b[0;32m   1203\u001b[0m         \u001b[0mn_new\u001b[0m \u001b[1;33m=\u001b[0m \u001b[0mmin\u001b[0m\u001b[1;33m(\u001b[0m\u001b[0mn\u001b[0m \u001b[1;33m-\u001b[0m \u001b[0mlen\u001b[0m\u001b[1;33m(\u001b[0m\u001b[0mexisting_candidate_trials\u001b[0m\u001b[1;33m)\u001b[0m\u001b[1;33m,\u001b[0m \u001b[0mmax_new_trials\u001b[0m\u001b[1;33m)\u001b[0m\u001b[1;33m\u001b[0m\u001b[1;33m\u001b[0m\u001b[0m\n\u001b[1;32m-> 1204\u001b[1;33m         \u001b[0mnew_trials\u001b[0m \u001b[1;33m=\u001b[0m \u001b[0mself\u001b[0m\u001b[1;33m.\u001b[0m\u001b[0m_get_next_trials\u001b[0m\u001b[1;33m(\u001b[0m\u001b[0mnum_trials\u001b[0m\u001b[1;33m=\u001b[0m\u001b[0mn_new\u001b[0m\u001b[1;33m)\u001b[0m \u001b[1;32mif\u001b[0m \u001b[0mn_new\u001b[0m \u001b[1;33m>\u001b[0m \u001b[1;36m0\u001b[0m \u001b[1;32melse\u001b[0m \u001b[1;33m[\u001b[0m\u001b[1;33m]\u001b[0m\u001b[1;33m\u001b[0m\u001b[1;33m\u001b[0m\u001b[0m\n\u001b[0m\u001b[0;32m   1205\u001b[0m         \u001b[1;32mreturn\u001b[0m \u001b[0mexisting_candidate_trials\u001b[0m\u001b[1;33m,\u001b[0m \u001b[0mnew_trials\u001b[0m\u001b[1;33m\u001b[0m\u001b[1;33m\u001b[0m\u001b[0m\n\u001b[0;32m   1206\u001b[0m \u001b[1;33m\u001b[0m\u001b[0m\n",
+                  "\u001b[1;32m~\\.conda\\envs\\pascal2\\lib\\site-packages\\ax\\service\\scheduler.py\u001b[0m in \u001b[0;36m_get_next_trials\u001b[1;34m(self, num_trials)\u001b[0m\n\u001b[0;32m   1220\u001b[0m         )\n\u001b[0;32m   1221\u001b[0m         \u001b[1;32mtry\u001b[0m\u001b[1;33m:\u001b[0m\u001b[1;33m\u001b[0m\u001b[1;33m\u001b[0m\u001b[0m\n\u001b[1;32m-> 1222\u001b[1;33m             generator_runs = self._gen_new_trials_from_generation_strategy(\n\u001b[0m\u001b[0;32m   1223\u001b[0m                 \u001b[0mnum_trials\u001b[0m\u001b[1;33m=\u001b[0m\u001b[0mnum_trials\u001b[0m\u001b[1;33m,\u001b[0m \u001b[0mpending\u001b[0m\u001b[1;33m=\u001b[0m\u001b[0mpending\u001b[0m\u001b[1;33m\u001b[0m\u001b[1;33m\u001b[0m\u001b[0m\n\u001b[0;32m   1224\u001b[0m             )\n",
+                  "\u001b[1;32m~\\.conda\\envs\\pascal2\\lib\\site-packages\\ax\\service\\scheduler.py\u001b[0m in \u001b[0;36m_gen_new_trials_from_generation_strategy\u001b[1;34m(self, num_trials, pending)\u001b[0m\n\u001b[0;32m   1275\u001b[0m         \u001b[0minto\u001b[0m \u001b[0maccount\u001b[0m \u001b[0many\u001b[0m\u001b[0;31m \u001b[0m\u001b[0;31m`\u001b[0m\u001b[0;31m`\u001b[0m\u001b[0mpending\u001b[0m\u001b[0;31m`\u001b[0m\u001b[0;31m`\u001b[0m \u001b[0mobservations\u001b[0m\u001b[1;33m.\u001b[0m\u001b[1;33m\u001b[0m\u001b[1;33m\u001b[0m\u001b[0m\n\u001b[0;32m   1276\u001b[0m         \"\"\"\n\u001b[1;32m-> 1277\u001b[1;33m         return self.generation_strategy._gen_multiple(\n\u001b[0m\u001b[0;32m   1278\u001b[0m             \u001b[0mexperiment\u001b[0m\u001b[1;33m=\u001b[0m\u001b[0mself\u001b[0m\u001b[1;33m.\u001b[0m\u001b[0mexperiment\u001b[0m\u001b[1;33m,\u001b[0m\u001b[1;33m\u001b[0m\u001b[1;33m\u001b[0m\u001b[0m\n\u001b[0;32m   1279\u001b[0m             \u001b[0mnum_generator_runs\u001b[0m\u001b[1;33m=\u001b[0m\u001b[0mnum_trials\u001b[0m\u001b[1;33m,\u001b[0m\u001b[1;33m\u001b[0m\u001b[1;33m\u001b[0m\u001b[0m\n",
+                  "\u001b[1;32m~\\.conda\\envs\\pascal2\\lib\\site-packages\\ax\\modelbridge\\generation_strategy.py\u001b[0m in \u001b[0;36m_gen_multiple\u001b[1;34m(self, experiment, num_generator_runs, data, n, pending_observations, **kwargs)\u001b[0m\n\u001b[0;32m    451\u001b[0m         \u001b[0mself\u001b[0m\u001b[1;33m.\u001b[0m\u001b[0mexperiment\u001b[0m \u001b[1;33m=\u001b[0m \u001b[0mexperiment\u001b[0m\u001b[1;33m\u001b[0m\u001b[1;33m\u001b[0m\u001b[0m\n\u001b[0;32m    452\u001b[0m         \u001b[0mself\u001b[0m\u001b[1;33m.\u001b[0m\u001b[0m_maybe_move_to_next_step\u001b[0m\u001b[1;33m(\u001b[0m\u001b[1;33m)\u001b[0m\u001b[1;33m\u001b[0m\u001b[1;33m\u001b[0m\u001b[0m\n\u001b[1;32m--> 453\u001b[1;33m         \u001b[0mself\u001b[0m\u001b[1;33m.\u001b[0m\u001b[0m_fit_or_update_current_model\u001b[0m\u001b[1;33m(\u001b[0m\u001b[0mdata\u001b[0m\u001b[1;33m=\u001b[0m\u001b[0mdata\u001b[0m\u001b[1;33m)\u001b[0m\u001b[1;33m\u001b[0m\u001b[1;33m\u001b[0m\u001b[0m\n\u001b[0m\u001b[0;32m    454\u001b[0m \u001b[1;33m\u001b[0m\u001b[0m\n\u001b[0;32m    455\u001b[0m         \u001b[1;31m# Make sure to not make too many generator runs and\u001b[0m\u001b[1;33m\u001b[0m\u001b[1;33m\u001b[0m\u001b[1;33m\u001b[0m\u001b[0m\n",
+                  "\u001b[1;32m~\\.conda\\envs\\pascal2\\lib\\site-packages\\ax\\modelbridge\\generation_strategy.py\u001b[0m in \u001b[0;36m_fit_or_update_current_model\u001b[1;34m(self, data)\u001b[0m\n\u001b[0;32m    507\u001b[0m                 \u001b[0mself\u001b[0m\u001b[1;33m.\u001b[0m\u001b[0m_update_current_model\u001b[0m\u001b[1;33m(\u001b[0m\u001b[0mnew_data\u001b[0m\u001b[1;33m=\u001b[0m\u001b[0mnew_data\u001b[0m\u001b[1;33m)\u001b[0m\u001b[1;33m\u001b[0m\u001b[1;33m\u001b[0m\u001b[0m\n\u001b[0;32m    508\u001b[0m         \u001b[1;32melse\u001b[0m\u001b[1;33m:\u001b[0m\u001b[1;33m\u001b[0m\u001b[1;33m\u001b[0m\u001b[0m\n\u001b[1;32m--> 509\u001b[1;33m             \u001b[0mself\u001b[0m\u001b[1;33m.\u001b[0m\u001b[0m_fit_current_model\u001b[0m\u001b[1;33m(\u001b[0m\u001b[0mdata\u001b[0m\u001b[1;33m=\u001b[0m\u001b[0mself\u001b[0m\u001b[1;33m.\u001b[0m\u001b[0m_get_data_for_fit\u001b[0m\u001b[1;33m(\u001b[0m\u001b[0mpassed_in_data\u001b[0m\u001b[1;33m=\u001b[0m\u001b[0mdata\u001b[0m\u001b[1;33m)\u001b[0m\u001b[1;33m)\u001b[0m\u001b[1;33m\u001b[0m\u001b[1;33m\u001b[0m\u001b[0m\n\u001b[0m\u001b[0;32m    510\u001b[0m         \u001b[0mself\u001b[0m\u001b[1;33m.\u001b[0m\u001b[0m_save_seen_trial_indices\u001b[0m\u001b[1;33m(\u001b[0m\u001b[1;33m)\u001b[0m\u001b[1;33m\u001b[0m\u001b[1;33m\u001b[0m\u001b[0m\n\u001b[0;32m    511\u001b[0m \u001b[1;33m\u001b[0m\u001b[0m\n",
+                  "\u001b[1;32m~\\.conda\\envs\\pascal2\\lib\\site-packages\\ax\\modelbridge\\generation_strategy.py\u001b[0m in \u001b[0;36m_fit_current_model\u001b[1;34m(self, data)\u001b[0m\n\u001b[0;32m    653\u001b[0m             \u001b[0mlogger\u001b[0m\u001b[1;33m.\u001b[0m\u001b[0mdebug\u001b[0m\u001b[1;33m(\u001b[0m\u001b[1;34mf\"Fitting model with data for trials: {trial_indices_in_data}\"\u001b[0m\u001b[1;33m)\u001b[0m\u001b[1;33m\u001b[0m\u001b[1;33m\u001b[0m\u001b[0m\n\u001b[0;32m    654\u001b[0m \u001b[1;33m\u001b[0m\u001b[0m\n\u001b[1;32m--> 655\u001b[1;33m         \u001b[0mself\u001b[0m\u001b[1;33m.\u001b[0m\u001b[0m_curr\u001b[0m\u001b[1;33m.\u001b[0m\u001b[0mfit\u001b[0m\u001b[1;33m(\u001b[0m\u001b[0mexperiment\u001b[0m\u001b[1;33m=\u001b[0m\u001b[0mself\u001b[0m\u001b[1;33m.\u001b[0m\u001b[0mexperiment\u001b[0m\u001b[1;33m,\u001b[0m \u001b[0mdata\u001b[0m\u001b[1;33m=\u001b[0m\u001b[0mdata\u001b[0m\u001b[1;33m,\u001b[0m \u001b[1;33m**\u001b[0m\u001b[0mmodel_state_on_lgr\u001b[0m\u001b[1;33m)\u001b[0m\u001b[1;33m\u001b[0m\u001b[1;33m\u001b[0m\u001b[0m\n\u001b[0m\u001b[0;32m    656\u001b[0m         \u001b[0mself\u001b[0m\u001b[1;33m.\u001b[0m\u001b[0m_model\u001b[0m \u001b[1;33m=\u001b[0m \u001b[0mself\u001b[0m\u001b[1;33m.\u001b[0m\u001b[0m_curr\u001b[0m\u001b[1;33m.\u001b[0m\u001b[0mmodel_spec\u001b[0m\u001b[1;33m.\u001b[0m\u001b[0mfitted_model\u001b[0m\u001b[1;33m\u001b[0m\u001b[1;33m\u001b[0m\u001b[0m\n\u001b[0;32m    657\u001b[0m \u001b[1;33m\u001b[0m\u001b[0m\n",
+                  "\u001b[1;32m~\\.conda\\envs\\pascal2\\lib\\site-packages\\ax\\modelbridge\\generation_node.py\u001b[0m in \u001b[0;36mfit\u001b[1;34m(self, experiment, data, search_space, optimization_config, **kwargs)\u001b[0m\n\u001b[0;32m     72\u001b[0m         \"\"\"\n\u001b[0;32m     73\u001b[0m         \u001b[1;32mfor\u001b[0m \u001b[0mmodel_spec\u001b[0m \u001b[1;32min\u001b[0m \u001b[0mself\u001b[0m\u001b[1;33m.\u001b[0m\u001b[0mmodel_specs\u001b[0m\u001b[1;33m:\u001b[0m\u001b[1;33m\u001b[0m\u001b[1;33m\u001b[0m\u001b[0m\n\u001b[1;32m---> 74\u001b[1;33m             model_spec.fit(  # Stores the fitted model as `model_spec._fitted_model`\n\u001b[0m\u001b[0;32m     75\u001b[0m                 \u001b[0mexperiment\u001b[0m\u001b[1;33m=\u001b[0m\u001b[0mexperiment\u001b[0m\u001b[1;33m,\u001b[0m\u001b[1;33m\u001b[0m\u001b[1;33m\u001b[0m\u001b[0m\n\u001b[0;32m     76\u001b[0m                 \u001b[0mdata\u001b[0m\u001b[1;33m=\u001b[0m\u001b[0mdata\u001b[0m\u001b[1;33m,\u001b[0m\u001b[1;33m\u001b[0m\u001b[1;33m\u001b[0m\u001b[0m\n",
+                  "\u001b[1;32m~\\.conda\\envs\\pascal2\\lib\\site-packages\\ax\\modelbridge\\model_spec.py\u001b[0m in \u001b[0;36mfit\u001b[1;34m(self, experiment, data, **model_kwargs)\u001b[0m\n\u001b[0;32m     91\u001b[0m         \u001b[1;31m# `self.model_kwargs`.\u001b[0m\u001b[1;33m\u001b[0m\u001b[1;33m\u001b[0m\u001b[1;33m\u001b[0m\u001b[0m\n\u001b[0;32m     92\u001b[0m         \u001b[0mcombined_model_kwargs\u001b[0m \u001b[1;33m=\u001b[0m \u001b[1;33m{\u001b[0m\u001b[1;33m**\u001b[0m\u001b[1;33m(\u001b[0m\u001b[0mself\u001b[0m\u001b[1;33m.\u001b[0m\u001b[0mmodel_kwargs\u001b[0m \u001b[1;32mor\u001b[0m \u001b[1;33m{\u001b[0m\u001b[1;33m}\u001b[0m\u001b[1;33m)\u001b[0m\u001b[1;33m,\u001b[0m \u001b[1;33m**\u001b[0m\u001b[0mmodel_kwargs\u001b[0m\u001b[1;33m}\u001b[0m\u001b[1;33m\u001b[0m\u001b[1;33m\u001b[0m\u001b[0m\n\u001b[1;32m---> 93\u001b[1;33m         self._fitted_model = self.model_enum(\n\u001b[0m\u001b[0;32m     94\u001b[0m             \u001b[0mexperiment\u001b[0m\u001b[1;33m=\u001b[0m\u001b[0mexperiment\u001b[0m\u001b[1;33m,\u001b[0m\u001b[1;33m\u001b[0m\u001b[1;33m\u001b[0m\u001b[0m\n\u001b[0;32m     95\u001b[0m             \u001b[0mdata\u001b[0m\u001b[1;33m=\u001b[0m\u001b[0mdata\u001b[0m\u001b[1;33m,\u001b[0m\u001b[1;33m\u001b[0m\u001b[1;33m\u001b[0m\u001b[0m\n",
+                  "\u001b[1;32m~\\.conda\\envs\\pascal2\\lib\\site-packages\\ax\\modelbridge\\registry.py\u001b[0m in \u001b[0;36m__call__\u001b[1;34m(self, search_space, experiment, data, silently_filter_kwargs, **kwargs)\u001b[0m\n\u001b[0;32m    330\u001b[0m \u001b[1;33m\u001b[0m\u001b[0m\n\u001b[0;32m    331\u001b[0m         \u001b[1;31m# Create model bridge with the consolidated kwargs.\u001b[0m\u001b[1;33m\u001b[0m\u001b[1;33m\u001b[0m\u001b[1;33m\u001b[0m\u001b[0m\n\u001b[1;32m--> 332\u001b[1;33m         model_bridge = bridge_class(\n\u001b[0m\u001b[0;32m    333\u001b[0m             \u001b[0msearch_space\u001b[0m\u001b[1;33m=\u001b[0m\u001b[0msearch_space\u001b[0m \u001b[1;32mor\u001b[0m \u001b[0mnot_none\u001b[0m\u001b[1;33m(\u001b[0m\u001b[0mexperiment\u001b[0m\u001b[1;33m)\u001b[0m\u001b[1;33m.\u001b[0m\u001b[0msearch_space\u001b[0m\u001b[1;33m,\u001b[0m\u001b[1;33m\u001b[0m\u001b[1;33m\u001b[0m\u001b[0m\n\u001b[0;32m    334\u001b[0m             \u001b[0mexperiment\u001b[0m\u001b[1;33m=\u001b[0m\u001b[0mexperiment\u001b[0m\u001b[1;33m,\u001b[0m\u001b[1;33m\u001b[0m\u001b[1;33m\u001b[0m\u001b[0m\n",
+                  "\u001b[1;32m~\\.conda\\envs\\pascal2\\lib\\site-packages\\ax\\modelbridge\\multi_objective_torch.py\u001b[0m in \u001b[0;36m__init__\u001b[1;34m(self, experiment, search_space, data, model, transforms, transform_configs, torch_dtype, torch_device, status_quo_name, status_quo_features, optimization_config, fit_out_of_design, objective_thresholds, default_model_gen_options)\u001b[0m\n\u001b[0;32m    101\u001b[0m         \u001b[0moptimization_config\u001b[0m \u001b[1;33m=\u001b[0m \u001b[0mmooc\u001b[0m\u001b[1;33m\u001b[0m\u001b[1;33m\u001b[0m\u001b[0m\n\u001b[0;32m    102\u001b[0m \u001b[1;33m\u001b[0m\u001b[0m\n\u001b[1;32m--> 103\u001b[1;33m         super().__init__(\n\u001b[0m\u001b[0;32m    104\u001b[0m             \u001b[0mexperiment\u001b[0m\u001b[1;33m=\u001b[0m\u001b[0mexperiment\u001b[0m\u001b[1;33m,\u001b[0m\u001b[1;33m\u001b[0m\u001b[1;33m\u001b[0m\u001b[0m\n\u001b[0;32m    105\u001b[0m             \u001b[0msearch_space\u001b[0m\u001b[1;33m=\u001b[0m\u001b[0msearch_space\u001b[0m\u001b[1;33m,\u001b[0m\u001b[1;33m\u001b[0m\u001b[1;33m\u001b[0m\u001b[0m\n",
+                  "\u001b[1;32m~\\.conda\\envs\\pascal2\\lib\\site-packages\\ax\\modelbridge\\torch.py\u001b[0m in \u001b[0;36m__init__\u001b[1;34m(self, experiment, search_space, data, model, transforms, transform_configs, torch_dtype, torch_device, status_quo_name, status_quo_features, optimization_config, fit_out_of_design, default_model_gen_options)\u001b[0m\n\u001b[0;32m     67\u001b[0m         \u001b[0mself\u001b[0m\u001b[1;33m.\u001b[0m\u001b[0mdevice\u001b[0m \u001b[1;33m=\u001b[0m \u001b[0mtorch_device\u001b[0m\u001b[1;33m\u001b[0m\u001b[1;33m\u001b[0m\u001b[0m\n\u001b[0;32m     68\u001b[0m         \u001b[0mself\u001b[0m\u001b[1;33m.\u001b[0m\u001b[0m_default_model_gen_options\u001b[0m \u001b[1;33m=\u001b[0m \u001b[0mdefault_model_gen_options\u001b[0m \u001b[1;32mor\u001b[0m \u001b[1;33m{\u001b[0m\u001b[1;33m}\u001b[0m\u001b[1;33m\u001b[0m\u001b[1;33m\u001b[0m\u001b[0m\n\u001b[1;32m---> 69\u001b[1;33m         super().__init__(\n\u001b[0m\u001b[0;32m     70\u001b[0m             \u001b[0mexperiment\u001b[0m\u001b[1;33m=\u001b[0m\u001b[0mexperiment\u001b[0m\u001b[1;33m,\u001b[0m\u001b[1;33m\u001b[0m\u001b[1;33m\u001b[0m\u001b[0m\n\u001b[0;32m     71\u001b[0m             \u001b[0msearch_space\u001b[0m\u001b[1;33m=\u001b[0m\u001b[0msearch_space\u001b[0m\u001b[1;33m,\u001b[0m\u001b[1;33m\u001b[0m\u001b[1;33m\u001b[0m\u001b[0m\n",
+                  "\u001b[1;32m~\\.conda\\envs\\pascal2\\lib\\site-packages\\ax\\modelbridge\\base.py\u001b[0m in \u001b[0;36m__init__\u001b[1;34m(self, search_space, model, transforms, experiment, data, transform_configs, status_quo_name, status_quo_features, optimization_config, fit_out_of_design, fit_abandoned)\u001b[0m\n\u001b[0;32m    179\u001b[0m         \u001b[0mself\u001b[0m\u001b[1;33m.\u001b[0m\u001b[0mmodel\u001b[0m \u001b[1;33m=\u001b[0m \u001b[0mmodel\u001b[0m\u001b[1;33m\u001b[0m\u001b[1;33m\u001b[0m\u001b[0m\n\u001b[0;32m    180\u001b[0m         \u001b[1;32mtry\u001b[0m\u001b[1;33m:\u001b[0m\u001b[1;33m\u001b[0m\u001b[1;33m\u001b[0m\u001b[0m\n\u001b[1;32m--> 181\u001b[1;33m             self._fit(\n\u001b[0m\u001b[0;32m    182\u001b[0m                 \u001b[0mmodel\u001b[0m\u001b[1;33m=\u001b[0m\u001b[0mmodel\u001b[0m\u001b[1;33m,\u001b[0m\u001b[1;33m\u001b[0m\u001b[1;33m\u001b[0m\u001b[0m\n\u001b[0;32m    183\u001b[0m                 \u001b[0msearch_space\u001b[0m\u001b[1;33m=\u001b[0m\u001b[0msearch_space\u001b[0m\u001b[1;33m,\u001b[0m\u001b[1;33m\u001b[0m\u001b[1;33m\u001b[0m\u001b[0m\n",
+                  "\u001b[1;32m~\\.conda\\envs\\pascal2\\lib\\site-packages\\ax\\modelbridge\\torch.py\u001b[0m in \u001b[0;36m_fit\u001b[1;34m(self, model, search_space, observation_features, observation_data)\u001b[0m\n\u001b[0;32m     99\u001b[0m     ) -> None:  # pragma: no cover\n\u001b[0;32m    100\u001b[0m         \u001b[0mself\u001b[0m\u001b[1;33m.\u001b[0m\u001b[0m_validate_observation_data\u001b[0m\u001b[1;33m(\u001b[0m\u001b[0mobservation_data\u001b[0m\u001b[1;33m)\u001b[0m\u001b[1;33m\u001b[0m\u001b[1;33m\u001b[0m\u001b[0m\n\u001b[1;32m--> 101\u001b[1;33m         super()._fit(\n\u001b[0m\u001b[0;32m    102\u001b[0m             \u001b[0mmodel\u001b[0m\u001b[1;33m=\u001b[0m\u001b[0mmodel\u001b[0m\u001b[1;33m,\u001b[0m\u001b[1;33m\u001b[0m\u001b[1;33m\u001b[0m\u001b[0m\n\u001b[0;32m    103\u001b[0m             \u001b[0msearch_space\u001b[0m\u001b[1;33m=\u001b[0m\u001b[0msearch_space\u001b[0m\u001b[1;33m,\u001b[0m\u001b[1;33m\u001b[0m\u001b[1;33m\u001b[0m\u001b[0m\n",
+                  "\u001b[1;32m~\\.conda\\envs\\pascal2\\lib\\site-packages\\ax\\modelbridge\\array.py\u001b[0m in \u001b[0;36m_fit\u001b[1;34m(self, model, search_space, observation_features, observation_data)\u001b[0m\n\u001b[0;32m    100\u001b[0m         )\n\u001b[0;32m    101\u001b[0m         \u001b[1;31m# Fit\u001b[0m\u001b[1;33m\u001b[0m\u001b[1;33m\u001b[0m\u001b[1;33m\u001b[0m\u001b[0m\n\u001b[1;32m--> 102\u001b[1;33m         self._model_fit(\n\u001b[0m\u001b[0;32m    103\u001b[0m             \u001b[0mmodel\u001b[0m\u001b[1;33m=\u001b[0m\u001b[0mmodel\u001b[0m\u001b[1;33m,\u001b[0m\u001b[1;33m\u001b[0m\u001b[1;33m\u001b[0m\u001b[0m\n\u001b[0;32m    104\u001b[0m             \u001b[0mXs\u001b[0m\u001b[1;33m=\u001b[0m\u001b[0mXs_array\u001b[0m\u001b[1;33m,\u001b[0m\u001b[1;33m\u001b[0m\u001b[1;33m\u001b[0m\u001b[0m\n",
+                  "\u001b[1;32m~\\.conda\\envs\\pascal2\\lib\\site-packages\\ax\\modelbridge\\torch.py\u001b[0m in \u001b[0;36m_model_fit\u001b[1;34m(self, model, Xs, Ys, Yvars, search_space_digest, metric_names, candidate_metadata)\u001b[0m\n\u001b[0;32m    165\u001b[0m         \u001b[0mYvars\u001b[0m\u001b[1;33m:\u001b[0m \u001b[0mList\u001b[0m\u001b[1;33m[\u001b[0m\u001b[0mTensor\u001b[0m\u001b[1;33m]\u001b[0m \u001b[1;33m=\u001b[0m \u001b[0mself\u001b[0m\u001b[1;33m.\u001b[0m\u001b[0m_array_list_to_tensors\u001b[0m\u001b[1;33m(\u001b[0m\u001b[0mYvars\u001b[0m\u001b[1;33m)\u001b[0m\u001b[1;33m\u001b[0m\u001b[1;33m\u001b[0m\u001b[0m\n\u001b[0;32m    166\u001b[0m         \u001b[1;31m# pyre-fixme[16]: `Optional` has no attribute `fit`.\u001b[0m\u001b[1;33m\u001b[0m\u001b[1;33m\u001b[0m\u001b[1;33m\u001b[0m\u001b[0m\n\u001b[1;32m--> 167\u001b[1;33m         self.model.fit(\n\u001b[0m\u001b[0;32m    168\u001b[0m             \u001b[0mXs\u001b[0m\u001b[1;33m=\u001b[0m\u001b[0mXs\u001b[0m\u001b[1;33m,\u001b[0m\u001b[1;33m\u001b[0m\u001b[1;33m\u001b[0m\u001b[0m\n\u001b[0;32m    169\u001b[0m             \u001b[0mYs\u001b[0m\u001b[1;33m=\u001b[0m\u001b[0mYs\u001b[0m\u001b[1;33m,\u001b[0m\u001b[1;33m\u001b[0m\u001b[1;33m\u001b[0m\u001b[0m\n",
+                  "\u001b[1;32m~\\.conda\\envs\\pascal2\\lib\\site-packages\\ax\\models\\torch\\botorch.py\u001b[0m in \u001b[0;36mfit\u001b[1;34m(self, Xs, Ys, Yvars, search_space_digest, metric_names, candidate_metadata)\u001b[0m\n\u001b[0;32m    293\u001b[0m         )\n\u001b[0;32m    294\u001b[0m         \u001b[0mself\u001b[0m\u001b[1;33m.\u001b[0m\u001b[0mmetric_names\u001b[0m \u001b[1;33m=\u001b[0m \u001b[0mmetric_names\u001b[0m\u001b[1;33m\u001b[0m\u001b[1;33m\u001b[0m\u001b[0m\n\u001b[1;32m--> 295\u001b[1;33m         self.model = self.model_constructor(  # pyre-ignore [28]\n\u001b[0m\u001b[0;32m    296\u001b[0m             \u001b[0mXs\u001b[0m\u001b[1;33m=\u001b[0m\u001b[0mXs\u001b[0m\u001b[1;33m,\u001b[0m\u001b[1;33m\u001b[0m\u001b[1;33m\u001b[0m\u001b[0m\n\u001b[0;32m    297\u001b[0m             \u001b[0mYs\u001b[0m\u001b[1;33m=\u001b[0m\u001b[0mYs\u001b[0m\u001b[1;33m,\u001b[0m\u001b[1;33m\u001b[0m\u001b[1;33m\u001b[0m\u001b[0m\n",
+                  "\u001b[1;32m~\\.conda\\envs\\pascal2\\lib\\site-packages\\ax\\models\\torch\\botorch_defaults.py\u001b[0m in \u001b[0;36mget_and_fit_model\u001b[1;34m(Xs, Ys, Yvars, task_features, fidelity_features, metric_names, state_dict, refit_model, use_input_warping, use_loocv_pseudo_likelihood, **kwargs)\u001b[0m\n\u001b[0;32m    120\u001b[0m             \u001b[0mY\u001b[0m \u001b[1;33m=\u001b[0m \u001b[0mtorch\u001b[0m\u001b[1;33m.\u001b[0m\u001b[0mcat\u001b[0m\u001b[1;33m(\u001b[0m\u001b[0mYs\u001b[0m\u001b[1;33m,\u001b[0m \u001b[0mdim\u001b[0m\u001b[1;33m=\u001b[0m\u001b[1;33m-\u001b[0m\u001b[1;36m1\u001b[0m\u001b[1;33m)\u001b[0m\u001b[1;33m\u001b[0m\u001b[1;33m\u001b[0m\u001b[0m\n\u001b[0;32m    121\u001b[0m             \u001b[0mYvar\u001b[0m \u001b[1;33m=\u001b[0m \u001b[0mtorch\u001b[0m\u001b[1;33m.\u001b[0m\u001b[0mcat\u001b[0m\u001b[1;33m(\u001b[0m\u001b[0mYvars\u001b[0m\u001b[1;33m,\u001b[0m \u001b[0mdim\u001b[0m\u001b[1;33m=\u001b[0m\u001b[1;33m-\u001b[0m\u001b[1;36m1\u001b[0m\u001b[1;33m)\u001b[0m\u001b[1;33m\u001b[0m\u001b[1;33m\u001b[0m\u001b[0m\n\u001b[1;32m--> 122\u001b[1;33m             model = _get_model(\n\u001b[0m\u001b[0;32m    123\u001b[0m                 \u001b[0mX\u001b[0m\u001b[1;33m=\u001b[0m\u001b[0mXs\u001b[0m\u001b[1;33m[\u001b[0m\u001b[1;36m0\u001b[0m\u001b[1;33m]\u001b[0m\u001b[1;33m,\u001b[0m\u001b[1;33m\u001b[0m\u001b[1;33m\u001b[0m\u001b[0m\n\u001b[0;32m    124\u001b[0m                 \u001b[0mY\u001b[0m\u001b[1;33m=\u001b[0m\u001b[0mY\u001b[0m\u001b[1;33m,\u001b[0m\u001b[1;33m\u001b[0m\u001b[1;33m\u001b[0m\u001b[0m\n",
+                  "\u001b[1;32m~\\.conda\\envs\\pascal2\\lib\\site-packages\\ax\\models\\torch\\botorch_defaults.py\u001b[0m in \u001b[0;36m_get_model\u001b[1;34m(X, Y, Yvar, task_feature, fidelity_features, use_input_warping, **kwargs)\u001b[0m\n\u001b[0;32m    577\u001b[0m         )\n\u001b[0;32m    578\u001b[0m     \u001b[1;32melif\u001b[0m \u001b[0mtask_feature\u001b[0m \u001b[1;32mis\u001b[0m \u001b[1;32mNone\u001b[0m \u001b[1;32mand\u001b[0m \u001b[0mall_nan_Yvar\u001b[0m\u001b[1;33m:\u001b[0m\u001b[1;33m\u001b[0m\u001b[1;33m\u001b[0m\u001b[0m\n\u001b[1;32m--> 579\u001b[1;33m         \u001b[0mgp\u001b[0m \u001b[1;33m=\u001b[0m \u001b[0mSingleTaskGP\u001b[0m\u001b[1;33m(\u001b[0m\u001b[0mtrain_X\u001b[0m\u001b[1;33m=\u001b[0m\u001b[0mX\u001b[0m\u001b[1;33m,\u001b[0m \u001b[0mtrain_Y\u001b[0m\u001b[1;33m=\u001b[0m\u001b[0mY\u001b[0m\u001b[1;33m,\u001b[0m \u001b[0minput_transform\u001b[0m\u001b[1;33m=\u001b[0m\u001b[0mwarp_tf\u001b[0m\u001b[1;33m,\u001b[0m \u001b[1;33m**\u001b[0m\u001b[0mkwargs\u001b[0m\u001b[1;33m)\u001b[0m\u001b[1;33m\u001b[0m\u001b[1;33m\u001b[0m\u001b[0m\n\u001b[0m\u001b[0;32m    580\u001b[0m     \u001b[1;32melif\u001b[0m \u001b[0mtask_feature\u001b[0m \u001b[1;32mis\u001b[0m \u001b[1;32mNone\u001b[0m\u001b[1;33m:\u001b[0m\u001b[1;33m\u001b[0m\u001b[1;33m\u001b[0m\u001b[0m\n\u001b[0;32m    581\u001b[0m         gp = FixedNoiseGP(\n",
+                  "\u001b[1;32m~\\.conda\\envs\\pascal2\\lib\\site-packages\\botorch\\models\\gp_regression.py\u001b[0m in \u001b[0;36m__init__\u001b[1;34m(self, train_X, train_Y, likelihood, covar_module, outcome_transform, input_transform)\u001b[0m\n\u001b[0;32m    100\u001b[0m         \u001b[0mself\u001b[0m\u001b[1;33m.\u001b[0m\u001b[0m_validate_tensor_args\u001b[0m\u001b[1;33m(\u001b[0m\u001b[0mX\u001b[0m\u001b[1;33m=\u001b[0m\u001b[0mtransformed_X\u001b[0m\u001b[1;33m,\u001b[0m \u001b[0mY\u001b[0m\u001b[1;33m=\u001b[0m\u001b[0mtrain_Y\u001b[0m\u001b[1;33m)\u001b[0m\u001b[1;33m\u001b[0m\u001b[1;33m\u001b[0m\u001b[0m\n\u001b[0;32m    101\u001b[0m         \u001b[0mignore_X_dims\u001b[0m \u001b[1;33m=\u001b[0m \u001b[0mgetattr\u001b[0m\u001b[1;33m(\u001b[0m\u001b[0mself\u001b[0m\u001b[1;33m,\u001b[0m \u001b[1;34m\"_ignore_X_dims_scaling_check\"\u001b[0m\u001b[1;33m,\u001b[0m \u001b[1;32mNone\u001b[0m\u001b[1;33m)\u001b[0m\u001b[1;33m\u001b[0m\u001b[1;33m\u001b[0m\u001b[0m\n\u001b[1;32m--> 102\u001b[1;33m         validate_input_scaling(\n\u001b[0m\u001b[0;32m    103\u001b[0m             \u001b[0mtrain_X\u001b[0m\u001b[1;33m=\u001b[0m\u001b[0mtransformed_X\u001b[0m\u001b[1;33m,\u001b[0m \u001b[0mtrain_Y\u001b[0m\u001b[1;33m=\u001b[0m\u001b[0mtrain_Y\u001b[0m\u001b[1;33m,\u001b[0m \u001b[0mignore_X_dims\u001b[0m\u001b[1;33m=\u001b[0m\u001b[0mignore_X_dims\u001b[0m\u001b[1;33m\u001b[0m\u001b[1;33m\u001b[0m\u001b[0m\n\u001b[0;32m    104\u001b[0m         )\n",
+                  "\u001b[1;32m~\\.conda\\envs\\pascal2\\lib\\site-packages\\botorch\\models\\utils.py\u001b[0m in \u001b[0;36mvalidate_input_scaling\u001b[1;34m(train_X, train_Y, train_Yvar, raise_on_fail, ignore_X_dims)\u001b[0m\n\u001b[0;32m    237\u001b[0m         \u001b[1;32mreturn\u001b[0m\u001b[1;33m\u001b[0m\u001b[1;33m\u001b[0m\u001b[0m\n\u001b[0;32m    238\u001b[0m     \u001b[0mcheck_no_nans\u001b[0m\u001b[1;33m(\u001b[0m\u001b[0mtrain_X\u001b[0m\u001b[1;33m)\u001b[0m\u001b[1;33m\u001b[0m\u001b[1;33m\u001b[0m\u001b[0m\n\u001b[1;32m--> 239\u001b[1;33m     \u001b[0mcheck_no_nans\u001b[0m\u001b[1;33m(\u001b[0m\u001b[0mtrain_Y\u001b[0m\u001b[1;33m)\u001b[0m\u001b[1;33m\u001b[0m\u001b[1;33m\u001b[0m\u001b[0m\n\u001b[0m\u001b[0;32m    240\u001b[0m     \u001b[1;32mif\u001b[0m \u001b[0mtrain_Yvar\u001b[0m \u001b[1;32mis\u001b[0m \u001b[1;32mnot\u001b[0m \u001b[1;32mNone\u001b[0m\u001b[1;33m:\u001b[0m\u001b[1;33m\u001b[0m\u001b[1;33m\u001b[0m\u001b[0m\n\u001b[0;32m    241\u001b[0m         \u001b[0mcheck_no_nans\u001b[0m\u001b[1;33m(\u001b[0m\u001b[0mtrain_Yvar\u001b[0m\u001b[1;33m)\u001b[0m\u001b[1;33m\u001b[0m\u001b[1;33m\u001b[0m\u001b[0m\n",
+                  "\u001b[1;32m~\\.conda\\envs\\pascal2\\lib\\site-packages\\botorch\\models\\utils.py\u001b[0m in \u001b[0;36mcheck_no_nans\u001b[1;34m(Z)\u001b[0m\n\u001b[0;32m    130\u001b[0m     \"\"\"\n\u001b[0;32m    131\u001b[0m     \u001b[1;32mif\u001b[0m \u001b[0mtorch\u001b[0m\u001b[1;33m.\u001b[0m\u001b[0many\u001b[0m\u001b[1;33m(\u001b[0m\u001b[0mtorch\u001b[0m\u001b[1;33m.\u001b[0m\u001b[0misnan\u001b[0m\u001b[1;33m(\u001b[0m\u001b[0mZ\u001b[0m\u001b[1;33m)\u001b[0m\u001b[1;33m)\u001b[0m\u001b[1;33m.\u001b[0m\u001b[0mitem\u001b[0m\u001b[1;33m(\u001b[0m\u001b[1;33m)\u001b[0m\u001b[1;33m:\u001b[0m\u001b[1;33m\u001b[0m\u001b[1;33m\u001b[0m\u001b[0m\n\u001b[1;32m--> 132\u001b[1;33m         \u001b[1;32mraise\u001b[0m \u001b[0mInputDataError\u001b[0m\u001b[1;33m(\u001b[0m\u001b[1;34m\"Input data contains NaN values.\"\u001b[0m\u001b[1;33m)\u001b[0m\u001b[1;33m\u001b[0m\u001b[1;33m\u001b[0m\u001b[0m\n\u001b[0m\u001b[0;32m    133\u001b[0m \u001b[1;33m\u001b[0m\u001b[0m\n\u001b[0;32m    134\u001b[0m \u001b[1;33m\u001b[0m\u001b[0m\n",
+                  "\u001b[1;31mInputDataError\u001b[0m: Input data contains NaN values."
+               ]
+            }
+         ],
+         "source": [
+            "scheduler.run_n_trials(max_trials=25)"
+         ]
+      },
+      {
+         "cell_type": "code",
+         "execution_count": 64,
+         "metadata": {},
+         "outputs": [
+            {
+               "name": "stdout",
+               "output_type": "stream",
+               "text": [
+                  "sample0 118.9406880198529\n",
+                  "sample1 43.518609233238045\n",
+                  "sample3 37.91702921573621\n",
+                  "sample5 11.843145600217493\n",
+                  "sample6 17.639083053066216\n",
+                  "sample7 24.789821489308004\n"
+               ]
+            }
+         ],
+         "source": [
+            "for k, v in job_queue.jobs.items():\n",
+            "    if v.outcome != {}:\n",
+            "        print(k, v.outcome[\"pl_intensity_0\"])"
+         ]
+      },
+      {
+         "cell_type": "code",
+         "execution_count": 65,
+         "metadata": {},
+         "outputs": [
+            {
+               "data": {
+                  "text/plain": [
+                     "{'pl_fwhm': PLFWHM('pl_fwhm'), 'pl_intensity': PLIntensity('pl_intensity')}"
+                  ]
+               },
+               "execution_count": 65,
+               "metadata": {},
+               "output_type": "execute_result"
+            }
+         ],
+         "source": [
+            "exp.metrics"
+         ]
+      },
+      {
+         "cell_type": "code",
+         "execution_count": 130,
+         "metadata": {},
+         "outputs": [
+            {
+               "name": "stderr",
+               "output_type": "stream",
+               "text": [
+                  "[INFO 04-05 17:24:00] ax.core.experiment: Attached data has some metrics ({'pl_fhwm'}) that are not among the metrics on this experiment. Note that attaching data will not automatically add those metrics to the experiment. For these metrics to be automatically fetched by `experiment.fetch_data`, add them via `experiment.add_tracking_metric` or update the experiment's optimization config.\n",
+                  "[INFO 04-05 17:24:00] ax.core.experiment: Attached data has some metrics ({'pl_fhwm'}) that are not among the metrics on this experiment. Note that attaching data will not automatically add those metrics to the experiment. For these metrics to be automatically fetched by `experiment.fetch_data`, add them via `experiment.add_tracking_metric` or update the experiment's optimization config.\n",
+                  "[INFO 04-05 17:24:00] ax.core.experiment: Attached data has some metrics ({'pl_fhwm'}) that are not among the metrics on this experiment. Note that attaching data will not automatically add those metrics to the experiment. For these metrics to be automatically fetched by `experiment.fetch_data`, add them via `experiment.add_tracking_metric` or update the experiment's optimization config.\n",
+                  "[INFO 04-05 17:24:00] ax.core.experiment: Attached data has some metrics ({'pl_fhwm'}) that are not among the metrics on this experiment. Note that attaching data will not automatically add those metrics to the experiment. For these metrics to be automatically fetched by `experiment.fetch_data`, add them via `experiment.add_tracking_metric` or update the experiment's optimization config.\n",
+                  "[INFO 04-05 17:24:00] ax.core.experiment: Attached data has some metrics ({'pl_fhwm'}) that are not among the metrics on this experiment. Note that attaching data will not automatically add those metrics to the experiment. For these metrics to be automatically fetched by `experiment.fetch_data`, add them via `experiment.add_tracking_metric` or update the experiment's optimization config.\n"
+               ]
+            },
+            {
+               "data": {
+                  "text/html": [
+                     "<div>\n",
+                     "<style scoped>\n",
+                     "    .dataframe tbody tr th:only-of-type {\n",
+                     "        vertical-align: middle;\n",
+                     "    }\n",
+                     "\n",
+                     "    .dataframe tbody tr th {\n",
+                     "        vertical-align: top;\n",
+                     "    }\n",
+                     "\n",
+                     "    .dataframe thead th {\n",
+                     "        text-align: right;\n",
+                     "    }\n",
+                     "</style>\n",
+                     "<table border=\"1\" class=\"dataframe\">\n",
+                     "  <thead>\n",
+                     "    <tr style=\"text-align: right;\">\n",
+                     "      <th></th>\n",
+                     "      <th>pl_intensity</th>\n",
+                     "      <th>trial_index</th>\n",
+                     "      <th>arm_name</th>\n",
+                     "      <th>anneal_temperature</th>\n",
+                     "      <th>anneal_duration</th>\n",
+                     "      <th>trial_status</th>\n",
+                     "      <th>generation_method</th>\n",
+                     "    </tr>\n",
+                     "  </thead>\n",
+                     "  <tbody>\n",
+                     "    <tr>\n",
+                     "      <th>0</th>\n",
+                     "      <td>118.940688</td>\n",
+                     "      <td>0</td>\n",
+                     "      <td>0_0</td>\n",
+                     "      <td>110.0</td>\n",
+                     "      <td>3071.089268</td>\n",
+                     "      <td>COMPLETED</td>\n",
+                     "      <td>Sobol</td>\n",
+                     "    </tr>\n",
+                     "    <tr>\n",
+                     "      <th>1</th>\n",
+                     "      <td>43.518609</td>\n",
+                     "      <td>1</td>\n",
+                     "      <td>1_0</td>\n",
+                     "      <td>110.0</td>\n",
+                     "      <td>2502.075899</td>\n",
+                     "      <td>COMPLETED</td>\n",
+                     "      <td>Sobol</td>\n",
+                     "    </tr>\n",
+                     "    <tr>\n",
+                     "      <th>5</th>\n",
+                     "      <td>NaN</td>\n",
+                     "      <td>2</td>\n",
+                     "      <td>2_0</td>\n",
+                     "      <td>100.0</td>\n",
+                     "      <td>5087.644941</td>\n",
+                     "      <td>RUNNING</td>\n",
+                     "      <td>Sobol</td>\n",
+                     "    </tr>\n",
+                     "    <tr>\n",
+                     "      <th>2</th>\n",
+                     "      <td>37.917029</td>\n",
+                     "      <td>3</td>\n",
+                     "      <td>3_0</td>\n",
+                     "      <td>120.0</td>\n",
+                     "      <td>786.069569</td>\n",
+                     "      <td>COMPLETED</td>\n",
+                     "      <td>Sobol</td>\n",
+                     "    </tr>\n",
+                     "    <tr>\n",
+                     "      <th>6</th>\n",
+                     "      <td>NaN</td>\n",
+                     "      <td>4</td>\n",
+                     "      <td>4_0</td>\n",
+                     "      <td>120.0</td>\n",
+                     "      <td>4479.535103</td>\n",
+                     "      <td>RUNNING</td>\n",
+                     "      <td>Sobol</td>\n",
+                     "    </tr>\n",
+                     "    <tr>\n",
+                     "      <th>3</th>\n",
+                     "      <td>11.843146</td>\n",
+                     "      <td>5</td>\n",
+                     "      <td>5_0</td>\n",
+                     "      <td>100.0</td>\n",
+                     "      <td>1356.125370</td>\n",
+                     "      <td>COMPLETED</td>\n",
+                     "      <td>Sobol</td>\n",
+                     "    </tr>\n",
+                     "    <tr>\n",
+                     "      <th>7</th>\n",
+                     "      <td>NaN</td>\n",
+                     "      <td>6</td>\n",
+                     "      <td>6_0</td>\n",
+                     "      <td>100.0</td>\n",
+                     "      <td>3646.088621</td>\n",
+                     "      <td>RUNNING</td>\n",
+                     "      <td>Sobol</td>\n",
+                     "    </tr>\n",
+                     "    <tr>\n",
+                     "      <th>4</th>\n",
+                     "      <td>24.789821</td>\n",
+                     "      <td>7</td>\n",
+                     "      <td>7_0</td>\n",
+                     "      <td>110.0</td>\n",
+                     "      <td>1890.121311</td>\n",
+                     "      <td>COMPLETED</td>\n",
+                     "      <td>Sobol</td>\n",
+                     "    </tr>\n",
+                     "  </tbody>\n",
+                     "</table>\n",
+                     "</div>"
+                  ],
+                  "text/plain": [
+                     "   pl_intensity  trial_index arm_name  anneal_temperature  anneal_duration  \\\n",
+                     "0    118.940688            0      0_0               110.0      3071.089268   \n",
+                     "1     43.518609            1      1_0               110.0      2502.075899   \n",
+                     "5           NaN            2      2_0               100.0      5087.644941   \n",
+                     "2     37.917029            3      3_0               120.0       786.069569   \n",
+                     "6           NaN            4      4_0               120.0      4479.535103   \n",
+                     "3     11.843146            5      5_0               100.0      1356.125370   \n",
+                     "7           NaN            6      6_0               100.0      3646.088621   \n",
+                     "4     24.789821            7      7_0               110.0      1890.121311   \n",
+                     "\n",
+                     "  trial_status generation_method  \n",
+                     "0    COMPLETED             Sobol  \n",
+                     "1    COMPLETED             Sobol  \n",
+                     "5      RUNNING             Sobol  \n",
+                     "2    COMPLETED             Sobol  \n",
+                     "6      RUNNING             Sobol  \n",
+                     "3    COMPLETED             Sobol  \n",
+                     "7      RUNNING             Sobol  \n",
+                     "4    COMPLETED             Sobol  "
+                  ]
+               },
+               "execution_count": 130,
+               "metadata": {},
+               "output_type": "execute_result"
+            }
+         ],
+         "source": [
+            "from ax.service.utils.report_utils import exp_to_df\n",
+            "\n",
+            "exp_to_df(exp)"
+         ]
+      },
+      {
+         "cell_type": "code",
+         "execution_count": 127,
+         "metadata": {},
+         "outputs": [
+            {
+               "name": "stderr",
+               "output_type": "stream",
+               "text": [
+                  "[INFO 04-05 17:19:52] ax.core.experiment: Attached data has some metrics ({'pl_fhwm'}) that are not among the metrics on this experiment. Note that attaching data will not automatically add those metrics to the experiment. For these metrics to be automatically fetched by `experiment.fetch_data`, add them via `experiment.add_tracking_metric` or update the experiment's optimization config.\n",
+                  "[INFO 04-05 17:19:52] ax.core.experiment: Attached data has some metrics ({'pl_fhwm'}) that are not among the metrics on this experiment. Note that attaching data will not automatically add those metrics to the experiment. For these metrics to be automatically fetched by `experiment.fetch_data`, add them via `experiment.add_tracking_metric` or update the experiment's optimization config.\n",
+                  "[INFO 04-05 17:19:52] ax.core.experiment: Attached data has some metrics ({'pl_fhwm'}) that are not among the metrics on this experiment. Note that attaching data will not automatically add those metrics to the experiment. For these metrics to be automatically fetched by `experiment.fetch_data`, add them via `experiment.add_tracking_metric` or update the experiment's optimization config.\n",
+                  "[INFO 04-05 17:19:52] ax.core.experiment: Attached data has some metrics ({'pl_fhwm'}) that are not among the metrics on this experiment. Note that attaching data will not automatically add those metrics to the experiment. For these metrics to be automatically fetched by `experiment.fetch_data`, add them via `experiment.add_tracking_metric` or update the experiment's optimization config.\n",
+                  "[INFO 04-05 17:19:52] ax.core.experiment: Attached data has some metrics ({'pl_fhwm'}) that are not among the metrics on this experiment. Note that attaching data will not automatically add those metrics to the experiment. For these metrics to be automatically fetched by `experiment.fetch_data`, add them via `experiment.add_tracking_metric` or update the experiment's optimization config.\n"
+               ]
+            }
+         ],
+         "source": [
+            "data = exp.fetch_data()"
+         ]
+      },
+      {
+         "cell_type": "markdown",
+         "metadata": {},
+         "source": [
+            "Save results alone"
+         ]
+      },
+      {
+         "cell_type": "code",
+         "execution_count": null,
+         "metadata": {
+            "collapsed": false,
+            "executionStartTime": 1639600345584,
+            "executionStopTime": 1639600345605,
+            "originalKey": "c96fd413-2806-4f12-babe-e77f2c0570c5",
+            "requestMsgId": "65efb7ad-39c0-4c29-97c8-b784f72a8335"
+         },
+         "outputs": [],
+         "source": [
+            "from ax.service.utils.report_utils import exp_to_df\n",
+            "\n",
+            "df = exp_to_df(exp)\n",
+            "df.to_csv(os.path.join(job_queue.experiment_folder, f'{EXPERIMENT_NAME}_closedloop_results.csv'))"
+         ]
+      }
    ],
-   "source": [
-    "export_closedloop(\n",
-    "    name = EXPERIMENT_NAME,\n",
-    "    characterization_task= chartask,\n",
-    "    labware = [\n",
-    "        tray4ml,\n",
-    "        # tray15ml,\n",
-    "        plate96\n",
-    "    ],\n",
-    "    tipracks = tipracks,\n",
-    ")"
-   ]
-  },
-  {
-   "cell_type": "code",
-   "execution_count": null,
-   "metadata": {},
-   "outputs": [],
-   "source": []
-  },
-  {
-   "cell_type": "markdown",
-   "metadata": {},
-   "source": [
-    "copy into cmdprmpt"
-   ]
-  },
-  {
-   "cell_type": "code",
-   "execution_count": null,
-   "metadata": {},
-   "outputs": [],
-   "source": [
-    "lh.server.ip = '169.254.160.20'\n",
-    "lh.server._start_directly()\n",
-    "mixing_netlist = {\n",
-    "   '4mL_Tray1-A2': {'96wellplate-F1': 35.0},\n",
-    "   '4mL_Tray1-A1': {'96wellplate-F1': 20.0}\n",
-    "}\n",
-    "\n",
-    "lh.mix(mixing_netlist = mixing_netlist)"
-   ]
-  },
-  {
-   "cell_type": "markdown",
-   "metadata": {},
-   "source": [
-    "# Define Experiment"
-   ]
-  },
-  {
-   "cell_type": "code",
-   "execution_count": 6,
-   "metadata": {},
-   "outputs": [],
-   "source": [
-    "from ax import *\n",
-    "from frgpascal.closedloop.bridge import PASCALAxQueue, PASCALRunner"
-   ]
-  },
-  {
-   "cell_type": "markdown",
-   "metadata": {},
-   "source": [
-    "Search Space"
-   ]
-  },
-  {
-   "cell_type": "code",
-   "execution_count": 7,
-   "metadata": {},
-   "outputs": [
-    {
-     "name": "stderr",
-     "output_type": "stream",
-     "text": [
-      "C:\\Users\\Admin\\.conda\\envs\\pascal2\\lib\\site-packages\\ax\\core\\parameter.py:467: UserWarning:\n",
-      "\n",
-      "`sort_values` is not specified for `ChoiceParameter` \"anneal_temperature\". Defaulting to `True` for parameters of `ParameterType` FLOAT. To override this behavior (or avoid this warning), specify `sort_values` during `ChoiceParameter` construction.\n",
-      "\n"
-     ]
-    }
-   ],
-   "source": [
-    "search_space = SearchSpace(\n",
-    "    parameters = [\n",
-    "        ChoiceParameter(\n",
-    "            name=\"anneal_temperature\", \n",
-    "            values = [100, 110, 120],\n",
-    "            parameter_type=ParameterType.FLOAT, \n",
-    "            is_ordered = True\n",
-    "        ),\n",
-    "        RangeParameter(\n",
-    "            name=\"anneal_duration\",\n",
-    "            lower=60*10.0, #10 minutes\n",
-    "            upper = 60*90.0, #1.5 hrs\n",
-    "            parameter_type=ParameterType.FLOAT\n",
-    "        )\n",
-    "    ]\n",
-    ")"
-   ]
-  },
-  {
-   "cell_type": "markdown",
-   "metadata": {},
-   "source": [
-    "Subclass `PASCALAxQueue` to fill in `initialize_labware` and `build_sample` methods."
-   ]
-  },
-  {
-   "cell_type": "code",
-   "execution_count": 8,
-   "metadata": {},
-   "outputs": [],
-   "source": [
-    "from frgpascal.hardware.sampletray import Tray1, Tray2\n",
-    "import mixsol as mx"
-   ]
-  },
-  {
-   "cell_type": "code",
-   "execution_count": 9,
-   "metadata": {},
-   "outputs": [],
-   "source": [
-    "class ThisQueue(PASCALAxQueue):\n",
-    "    hotplate_temperatures = []\n",
-    "    metrics_to_watch = ['pl_fwhm_0', 'pl_intensity_0']\n",
-    "    metrics_to_ignore = []\n",
-    "\n",
-    "    def initialize_labware(self):\n",
-    "        self.liquidlabware = [tray4ml]\n",
-    "        self.mixlabware = plate96\n",
-    "        self.sampletray = Tray1()\n",
-    "\n",
-    "        self.solutions = {\n",
-    "            'MethylAcetate': Solution(\n",
-    "                solvent='MethylAcetate',\n",
-    "            ),\n",
-    "            'absorber1': Solution(\n",
-    "                    solutes= 'FA_Pb_I3',\n",
-    "                    solvent= 'DMF3_DMSO1',\n",
-    "                    molarity= 1.2,\n",
-    "                    alias=\"Absorber_1.09_PbX\"\n",
-    "            ),\n",
-    "            'absorber2': Solution(\n",
-    "                    solutes= 'MA_Pb_Br3',\n",
-    "                    solvent= 'DMF3_DMSO1',\n",
-    "                    molarity= 1.2,\n",
-    "            )\n",
-    "        }\n",
-    "\n",
-    "        tray4ml.load(self.solutions['absorber1'], \"A1\")\n",
-    "        tray4ml.load(self.solutions['absorber2'], \"A2\")\n",
-    "        tray4ml.load(self.solutions[\"MethylAcetate\"], \"D1\")\n",
-    "\n",
-    "        self.mixer = mx.Mixer(\n",
-    "            stock_solutions=list(self.solutions.values()),\n",
-    "        )\n",
-    "    def build_sample(self, parameters) -> Sample:\n",
-    "        soln = Solution(\n",
-    "            solutes = f'MA{parameters[\"MA\"]}_FA{1-parameters[\"MA\"]}_Pb_Br{3*parameters[\"MA\"]}_I{3*(1-parameters[\"MA\"])}',\n",
-    "            solvent=\"DMF3_DMSO1\",\n",
-    "            molarity=1.2\n",
-    "        )\n",
-    "        \n",
-    "        mix_inputs = {\n",
-    "            soln: v\n",
-    "            for soln, v \n",
-    "            in zip(\n",
-    "                self.mixer.solutions,\n",
-    "                self.mixer.mix(target=soln, volume=50, min_volume=0)\n",
-    "            )\n",
-    "        }\n",
-    "\n",
-    "        destination_well = self.mixlabware.load(soln)\n",
-    "        mix = Mix(\n",
-    "            inputs=mix_inputs,\n",
-    "            inputs_labware=self.liquidlabware,\n",
-    "            destination_labware=self.mixlabware,\n",
-    "            destination_well=destination_well,\n",
-    "        )\n",
-    "\n",
-    "        # spincoat_absorber = Spincoat(\n",
-    "        #     steps=[\n",
-    "        #         [1000,200,5], #speed (rpm), acceleration (rpm/s), duration (s)\n",
-    "        #         [5000,2000,50], #speed (rpm), acceleration (rpm/s), duration (s)\n",
-    "        #     ],\n",
-    "        #     drops = [\n",
-    "        #         Drop(\n",
-    "        #             solution=soln,  #this will be filled later using the list of psk solutions\n",
-    "        #             volume=20,\n",
-    "        #             time=-1,\n",
-    "        #             blow_out=True\n",
-    "        #         ),\n",
-    "        #         Drop(\n",
-    "        #             solution=self.solutions['MethylAcetate'],\n",
-    "        #             volume=50,\n",
-    "        #             time=33,\n",
-    "        #             reuse_tip=True,\n",
-    "        #             touch_tip=False,\n",
-    "        #             rate=100,\n",
-    "        #             pre_mix=(3,100),\n",
-    "        #             slow_travel=True,\n",
-    "        #             blow_out=False\n",
-    "        #         )\n",
-    "        #     ],\n",
-    "        #     # immediate=True\n",
-    "        # )\n",
-    "        # anneal_absorber = Anneal(\n",
-    "        #     temperature=parameters['anneal_temperature'],\n",
-    "        #     duration=parameters['anneal_duration'],\n",
-    "        # )\n",
-    "\n",
-    "        samplename = f'sample{self.sample_counter}' #dont change\n",
-    "        sample = Sample(\n",
-    "            name = samplename, #dont change\n",
-    "            substrate='glass',\n",
-    "            worklist = [\n",
-    "                mix,\n",
-    "                # spincoat_absorber,\n",
-    "                # anneal_absorber,\n",
-    "                # Rest(),\n",
-    "                # chartask,\n",
-    "            ],\n",
-    "            storage_slot = {\n",
-    "                \"tray\": self.sampletray.name,  #dont change\n",
-    "                \"slot\": self.sampletray.load(samplename) #dont change\n",
-    "                },\n",
-    "        )\n",
-    "        return sample"
-   ]
-  },
-  {
-   "cell_type": "code",
-   "execution_count": 10,
-   "metadata": {},
-   "outputs": [
-    {
-     "name": "stdout",
-     "output_type": "stream",
-     "text": [
-      "Note: attribute `hotplate_temperatures` was not defined, currently there are no temperatures/hotplates allocated for this experiment!\n"
-     ]
-    }
-   ],
-   "source": [
-    "jq = ThisQueue()"
-   ]
-  },
-  {
-   "cell_type": "code",
-   "execution_count": 12,
-   "metadata": {},
-   "outputs": [
-    {
-     "name": "stdout",
-     "output_type": "stream",
-     "text": [
-      "Solving final schedule\n",
-      "\tsolution status: OPTIMAL\n"
-     ]
-    },
-    {
-     "data": {
-      "text/plain": [
-       "'sample1'"
-      ]
-     },
-     "execution_count": 12,
-     "metadata": {},
-     "output_type": "execute_result"
-    }
-   ],
-   "source": [
-    "p = {\"MA\":0.8, \"anneal_temperature\":110, \"anneal_duration\":60*60}\n",
-    "jq.schedule_job_with_parameters(parameters=p)"
-   ]
-  },
-  {
-   "cell_type": "code",
-   "execution_count": 14,
-   "metadata": {},
-   "outputs": [],
-   "source": [
-    "import matplotlib.pyplot as plt"
-   ]
-  },
-  {
-   "cell_type": "code",
-   "execution_count": 18,
-   "metadata": {},
-   "outputs": [
-    {
-     "data": {
-      "text/plain": [
-       "120"
-      ]
-     },
-     "execution_count": 18,
-     "metadata": {},
-     "output_type": "execute_result"
-    }
-   ],
-   "source": []
-  },
-  {
-   "cell_type": "code",
-   "execution_count": 16,
-   "metadata": {},
-   "outputs": [
-    {
-     "data": {
-      "image/png": "iVBORw0KGgoAAAANSUhEUgAABQQAAAHoCAYAAAAfV+JxAAAAOXRFWHRTb2Z0d2FyZQBNYXRwbG90bGliIHZlcnNpb24zLjMuNCwgaHR0cHM6Ly9tYXRwbG90bGliLm9yZy8QVMy6AAAACXBIWXMAAA9hAAAPYQGoP6dpAABsSUlEQVR4nO3dd3RUBfr/8c+kTXqvkIHQi4BUBVk1smBcLCCuiCISWUFWAaNrgd2lC6wFRWSxC+j6BawsoivwRSmCiqCsKFnAlRJiQgikkV7m9wc/7tchCZlghhm479c5cw73zmee+0zunRvP470Ti91utwsAAAAAAACAKXi5uwEAAAAAAAAA5w8DQQAAAAAAAMBEGAgCAAAAAAAAJsJAEAAAAAAAADARBoIAAAAAAACAiTAQBAAAAAAAAEyEgSAAAAAAAABgIgwEAQAAAAAAABNhIAgAAAAAAACYCANBAAAAXHRmzJih7t27u237U6dO1bhx44zl5ORkpaWlua2fs+nTp4/ef/99d7cBAADOIwaCAAAAuKBYLJazPlJTU/Xwww9rw4YNbunv6NGjeu655/TnP//ZLdtvrKlTp2ry5MmqqalxdysAAOA8YSAIAACAC0pWVpbxWLBggUJDQx3WPffccwoODlZUVJRb+nvttdfUr18/JSUluWX7v1RRUdFg5vrrr1dBQYHWrl17HjoCAACegIEgAAAALijx8fHGIywsTBaLpda6M28ZTk1N1dChQzV37lzFxcUpPDxcM2fOVFVVlR555BFFRkYqMTFRr7/+usO2MjMzddtttykiIkJRUVEaMmSIDh48eNb+VqxYoZtuuqnW+pqaGj366KOKjIxUfHy8ZsyY4fD84cOHNWTIEAUHBys0NFTDhw/X0aNHa72HX0pLS1NycrKxnJycrAkTJuihhx5SdHS0Bg0aJOnULdQtWrSQ1WpVs2bNNGnSJOM13t7eGjx4sJYvX37W9wUAAC4eDAQBAABgCp9++ql+/vlnbd68Wc8884xmzJihG264QREREfrqq680fvx4jR8/XhkZGZKkkpISXXPNNQoODtbmzZv1+eefKzg4WNddd129V97l5eXp+++/V+/evWs9t2zZMgUFBemrr77Sk08+qVmzZmn9+vWSJLvdrqFDh+rEiRPatGmT1q9fr//+97+67bbbGv0+ly1bJh8fH23dulUvvfSS3n33XT377LN66aWXtH//fq1atUpdu3Z1eM1ll12mLVu2NHpbAADgwuTj7gYAAACA8yEyMlILFy6Ul5eXOnTooCeffFIlJSXGd/1NmTJFf/vb37R161aNGDFCK1askJeXl1599VVZLBZJ0pIlSxQeHq6NGzfq2muvrbWNQ4cOyW63q1mzZrWe69atm6ZPny5JateunRYtWqQNGzZo0KBB+t///V999913OnDggGw2myTpzTff1CWXXKKvv/5affr0cfp9tm3bVk8++aSx/PHHHys+Pl4DBw6Ur6+vWrRoocsuu8zhNc2bN9fhw4dVU1MjLy+uGQAA4GLHb3sAAACYwiWXXOIw7IqLi3O4Us7b21tRUVHKycmRJO3cuVM//vijQkJCFBwcrODgYEVGRqqsrEz//e9/69xGaWmpJMnf37/Wc926dXNYTkhIMLaVnp4um81mDAMlqXPnzgoPD1d6enqj3ueZVyfeeuutKi0tVevWrTV27Fh98MEHqqqqcsgEBASopqZG5eXljdoWAAC4MHGFIAAAAEzB19fXYdlisdS57vRf262pqVGvXr301ltv1aoVExNT5zaio6Mlnbp1+MzM2bZlt9uNqxB/6Zfrvby8ZLfbHZ6vrKys9ZqgoCCHZZvNpr1792r9+vX63//9X91333166qmntGnTJqOnEydOKDAwUAEBAXW+LwAAcHHhCkEAAACgDj179tT+/fsVGxurtm3bOjzCwsLqfE2bNm0UGhqqPXv2NGpbnTt31uHDh43vL5SkPXv2qKCgQJ06dZJ0agiZlZXl8Lpdu3Y5VT8gIEA33XSTFi5cqI0bN+qLL77Q7t27jee///579ezZs1E9AwCACxcDQQAAAKAOI0eOVHR0tIYMGaItW7bowIED2rRpkx544AEdOXKkztd4eXlp4MCB+vzzzxu1rYEDB6pbt24aOXKkvvnmG23fvl133XWXrr76auMW4AEDBmjHjh164403tH//fk2fPl3ff/99g7WXLl2q1157Td9//71++uknvfnmmwoICFDLli2NzJYtW+r8TkQAAHBxYiAIAAAA1CEwMFCbN29WixYtNGzYMHXq1EljxoxRaWmpQkND633duHHjtGLFCuN2YGdYLBatWrVKERERuuqqqzRw4EC1bt1aK1euNDIpKSmaOnWqHn30UfXp00dFRUW66667GqwdHh6uV155Rf3791e3bt20YcMGffjhh4qKipIkZWZmatu2bbr77rud7hcAAFzYLPYzv4gEAAAAwDmz2+3q27ev0tLSdPvtt7u7nQY98sgjKigo0Msvv+zuVgAAwHnCFYIAAABAE7JYLHr55Zdr/SVfTxUbG6vZs2e7uw0AAHAecYUgAAAAAAAAYCJcIQgAAAAAAACYCANBAAAAAAAAwEQYCAIAAAAAAAAmwkAQAAAAAAAAMBEGggBwhsWLF6tVq1by9/dXr169tGXLlrPmN23apF69esnf31+tW7fWiy++6PD8K6+8oiuvvFIRERGKiIjQwIEDtX37dle+BeBXa+rPwS+tWLFCFotFQ4cObeKugablis9Bfn6+7r//fiUkJMjf31+dOnXSxx9/7Kq3APxqrvgcLFiwQB06dFBAQIBsNpsefPBBlZWVueotAL9aYz4HWVlZuuOOO9ShQwd5eXkpLS2tztx7772nzp07y2q1qnPnzvrggw9c1D1QNwaCAPALK1euVFpamv7yl7/o22+/1ZVXXqnf/e53Onz4cJ35AwcOaPDgwbryyiv17bff6s9//rMmTZqk9957z8hs3LhRt99+uz777DN98cUXatGiha699lplZmaer7cFNIorPgenHTp0SA8//LCuvPJKV78N4FdxxeegoqJCgwYN0sGDB/Xuu+9q7969euWVV9S8efPz9baARnHF5+Ctt97S5MmTNX36dKWnp+u1117TypUrNWXKlPP1toBGaeznoLy8XDExMfrLX/6iSy+9tM7MF198odtuu02jRo3Sv//9b40aNUrDhw/XV1995cq3Ajiw2O12u7ubAABPcfnll6tnz5564YUXjHWdOnXS0KFDNW/evFr5xx57TKtXr1Z6erqxbvz48fr3v/+tL774os5tVFdXKyIiQosWLdJdd93V9G8C+JVc9Tmorq7W1VdfrbvvvltbtmxRfn6+Vq1a5dL3ApwrV3wOXnzxRT311FP6z3/+I19fX9e/CeBXcsXnYMKECUpPT9eGDRuMzJ/+9Cdt3769wasPAXdo7Ofgl5KTk9W9e3ctWLDAYf1tt92mwsJC/etf/zLWXXfddYqIiNDy5cubtH+gPlwhCAD/X0VFhXbu3Klrr73WYf21116rbdu21fmaL774olY+JSVFO3bsUGVlZZ2vKSkpUWVlpSIjI5umcaAJufJzMGvWLMXExOgPf/hD0zcONCFXfQ5Wr16tfv366f7771dcXJy6dOmiuXPnqrq62jVvBPgVXPU5+M1vfqOdO3caX5/y008/6eOPP9b111/vgncB/Drn8jlwRn2flV9TE2gsH3c3AACeIjc3V9XV1YqLi3NYHxcXp+zs7Dpfk52dXWe+qqpKubm5SkhIqPWayZMnq3nz5ho4cGDTNQ80EVd9DrZu3arXXntNu3btclXrQJNx1efgp59+0qeffqqRI0fq448/1v79+3X//ferqqpK06ZNc9n7Ac6Fqz4HI0aM0LFjx/Sb3/xGdrtdVVVV+uMf/6jJkye77L0A5+pcPgfOqO+z8mtqAo3FQBAAzmCxWByW7XZ7rXUN5etaL0lPPvmkli9fro0bN8rf378JugVcoyk/B0VFRbrzzjv1yiuvKDo6uumbBVykqX8f1NTUKDY2Vi+//LK8vb3Vq1cv/fzzz3rqqacYCMJjNfXnYOPGjZozZ44WL16syy+/XD/++KMeeOABJSQkaOrUqU3cPdA0Gvs5cFdNoDEYCALA/xcdHS1vb+9a/2cuJyen1v/BOy0+Pr7OvI+Pj6KiohzWP/3005o7d67+93//V926dWva5oEm4orPwQ8//KCDBw/qxhtvNJ6vqamRJPn4+Gjv3r1q06ZNE78T4Ny56vdBQkKCfH195e3tbWQ6deqk7OxsVVRUyM/Pr4nfCXDuXPU5mDp1qkaNGqV77rlHktS1a1cVFxdr3Lhx+stf/iIvL77VCp7jXD4Hzqjvs/JragKNxdkWAP4/Pz8/9erVS+vXr3dYv379el1xxRV1vqZfv3618uvWrVPv3r0dvjD+qaee0uzZs/XJJ5+od+/eTd880ERc8Tno2LGjdu/erV27dhmPm266Sddcc4127dolm83msvcDnAtX/T7o37+/fvzxR2MgLkn79u1TQkICw0B4HFd9DkpKSmoN/by9vWW328Xfu4SnOZfPgTPq+6z8mppAo9kBAIYVK1bYfX197a+99pp9z5499rS0NHtQUJD94MGDdrvdbp88ebJ91KhRRv6nn36yBwYG2h988EH7nj177K+99prd19fX/u677xqZJ554wu7n52d/99137VlZWcajqKjovL8/wBmu+BycafTo0fYhQ4a4+q0A58wVn4PDhw/bg4OD7RMmTLDv3bvXvmbNGntsbKz98ccfP+/vD3CGKz4H06dPt4eEhNiXL19u/+mnn+zr1q2zt2nTxj58+PDz/v4AZzT2c2C32+3ffvut/dtvv7X36tXLfscdd9i//fZb+w8//GA8v3XrVru3t7f9b3/7mz09Pd3+t7/9ze7j42P/8ssvz+t7g7kxEASAM/z973+3t2zZ0u7n52fv2bOnfdOmTcZzo0ePtl999dUO+Y0bN9p79Ohh9/PzsyclJdlfeOEFh+dbtmxpl1TrMX369PPwboBz09SfgzMxEMSFwBWfg23bttkvv/xyu9Vqtbdu3do+Z84ce1VVlavfCnDOmvpzUFlZaZ8xY4a9TZs2dn9/f7vNZrPfd9999ry8vPPwboBz09jPQV3/7d+yZUuHzDvvvGPv0KGD3dfX196xY0f7e++9dx7eCfB/LHY712UDAAAAAAAAZsF3CAIAAAAAAAAmwkAQAAAAAAAAMBEGggAAAAAAAICJMBAEAAAAAAAATISBIAAAAAAAAGAiDAQBAAAAAAAAE2EgCAC/Unl5uWbMmKHy8nJ3twK4DZ8DgM8BIPE5ACQ+B7gwWOx2u93dTQDAhaywsFBhYWEqKChQaGiou9sB3ILPAcDnAJD4HAASnwNcGLhCEAAAAAAAADARBoIAAAAAAACAifi4uwHgfKuqqtK3336ruLg4eXkxE8evV1RUJEnKzMxUYWGhm7sB3IPPAcDnAJD4HAASnwO4V01NjY4ePaoePXrIx6f+sR/fIQjT+frrr3XZZZe5uw0AAAAAAACX2L59u/r06VPv81whCNOJi4uTdOrDkZCQ4OZuAAAAAAAAmkZWVpYuu+wyY/ZRHwaCMJ3TtwknJCQoMTHRzd0AAAAAAAA0rYa+Io0vUAMAAAAAAABMhIEgAAAAAAAAYCIMBAEAAAAAAAATYSAIAAAAAAAAmAgDQQAAAAAAAMBEGAgCAAAAAAAAJsJAEAAAAAAAADARBoIAAAAAAACAiTAQBAAAAAAAAEyEgSAAAAAAAABgIgwEAQAAAAAAABNhIAgAAAAAAACYiI+7GwDcxW6317tssVhqra9rXVNnG6rhCVlnapB1bbahGp6QdaYG2cZnG6rhCVlnapB1bbahGp6QdaYG2cZnG6rhCVlnapB1bbahGp6QdaYG2cZnG6rhCVlnapB1bbahGp6QdaaGmbPOYiAI08rJyVHz5s3l5XXqQtmTJ0+qqKhIgYGBCg8PN3LZ2dmy2+2Ki4uTt7e3JKmkpEQFBQUKCAhQRESEkT169KhqamoUGxsrH59TH6/S0lLl5+fL399fkZGRDtuvrq5WTEyMfH19jWxeXp6sVquioqKM7LFjx1RVVaWoqChZrVZJUllZmU6cOCE/Pz9FR0cb2dzcXFVWVioyMlL+/v6SpPLych0/fly+vr6KiYkxssePH1dFRYUiIiIUEBAgSaqoqFBubq58fHwUGxtrZPPy8lRWVqbw8HAFBgZKkiorK3Xs2DF5e3srLi7OyObn56u0tFRhYWEKCgqSJFVVVSknJ0deXl6Kj483sgUFBSopKVFoaKiCg4MlSdXV1Tp69KgkqVmzZka2sLBQxcXFCgkJUUhIiCSppqZG2dnZkqSEhATjhFhUVKSTJ08qODhYoaGhkk6dILOysiRJ8fHxtfZ9UFCQwsLCjO2dzv5y3xcXF6uwsLDWcVLXvq/vOKlv39d1nJze99HR0fLz8zOyeXl59e77uo6T+vZ9XcfJmfv+xIkTKi8vdzhO6tv3dR0n9e37uo6T0/veYrEoISHByJ4+Turb93UdJ/Xt+7qOk/r2fV3HCecIzhGncY44hXME5wjOEZwjJM4RnCM4R3CO4BwhecY5oqqqSs7glmEAAAAAAADARCz2xl5TCFzgjhw5IpvNpsOHD8tmsxnrPeHS34ZqeELWmRpkXZttqIYnZJ2pQbbx2YZqeELWmRpkXZttqIYnZJ2pQbbx2YZqeELWmRpkXZttqIYnZJ2pQbbx2YZqeELWmRpkXZttqIYnZJ2pYeZsZmambDabMjIylJiYqPpwyzBM68wTzpnLZ1vvquz53h7ZCzPryb2RdW3Wk3sj6zlZT+6NrGuzntwbWc/JenJvZF2b9eTeyHpO1pN7I9v47NlwyzAAAAAAAABgIgwEAQAAAAAAABNhIAgAAAAAAACYCANBAAAAAAAAwEQYCAIAAAAAAAAmwkAQAAAAAAAAMBEGggAAAAAAAICJMBAEAAAAAAAATISBIAAAAAAAAGAiDAQBAAAAAAAAE2EgCAAAAAAAAJgIA0EAAAAAAADARBgIAgAAAAAAACbCQBAAAAAAAAAwEQaCAAAAAAAAgIkwEAQAAAAAAABMhIEgAAAAAAAAYCIMBAEAAAAAAAATYSAIAAAAAAAAmAgDQZwTi8Vy1kdqaqpLtvv+++9r0KBBiomJUWhoqPr166e1a9e6ZFsAAAAAAAAXIwaCOCdZWVnGY8GCBQoNDXVY99xzzznkKysrm2S7mzdv1qBBg/Txxx9r586duuaaa3TjjTfq22+/bZL6AAAAAAAAFzsGgjgn8fHxxiMsLEwWi8VYLisrU3h4uN5++20lJyfL399f//jHP3T8+HHdfvvtSkxMVGBgoLp27arly5cbNd944w1FRUWpvLzcYVu33HKL7rrrLknSggUL9Oijj6pPnz5q166d5s6dq3bt2unDDz88r+8fAAAAAADgQsVAEC7z2GOPadKkSUpPT1dKSorKysrUq1cvrVmzRt9//73GjRunUaNG6auvvpIk3Xrrraqurtbq1auNGrm5uVqzZo3uvvvuOrdRU1OjoqIiRUZG1ttHeXm5CgsLjUdRUVHTvlEAAAAAAIALCANBuExaWpqGDRumVq1aqVmzZmrevLkefvhhde/eXa1bt9bEiROVkpKid955R5IUEBCgO+64Q0uWLDFqvPXWW0pMTFRycnKd25g/f76Ki4s1fPjwevuYN2+ewsLCjEfnzp2b9H0CAAAAAABcSBgIwmV69+7tsFxdXa05c+aoW7duioqKUnBwsNatW6fDhw8bmbFjx2rdunXKzMyUJC1ZskSpqamyWCy16i9fvlwzZszQypUrFRsbW28fU6ZMUUFBgfHYs2dPE71DAAAAAACAC4+PuxvAxSsoKMhhef78+Xr22We1YMECde3aVUFBQUpLS1NFRYWR6dGjhy699FK98cYbSklJ0e7du+v8fsCVK1fqD3/4g9555x0NHDjwrH1YrVZZrVZjubCw8Fe+MwAAAAAAgAsXA0GcN1u2bNGQIUN05513Sjr1/X/79+9Xp06dHHL33HOPnn32WWVmZmrgwIGy2WwOzy9fvlxjxozR8uXLdf3115+3/gEAAAAAAC4G3DKM86Zt27Zav369tm3bpvT0dN17773Kzs6ulRs5cqQyMzP1yiuvaMyYMQ7PLV++XHfddZfmz5+vvn37Kjs7W9nZ2SooKDhfbwMAAAAAAOCCxkAQ583UqVPVs2dPpaSkKDk5WfHx8Ro6dGitXGhoqG655RYFBwfXev6ll15SVVWV7r//fiUkJBiPBx544Py8CQAAAAAAgAucxW63293dBHCmQYMGqVOnTlq4cGGT1z5y5IhsNpsyMjKUmJjY5PUBAAAAAADcwdmZB98hCI9y4sQJrVu3Tp9++qkWLVrk7nYAAAAAAAAuOgwE4VF69uypvLw8PfHEE+rQoYO72wEAAAAAALjoMBCERzl48KC7WwAAAAAAALio8UdFAAAAAAAAABNhIAgAAAAAAACYCANBAAAAAAAAwEQYCAIAAAAAAAAmwkAQAAAAAAAAMBEGggAAAAAAAICJMBAEAAAAAAAATISBIAAAAAAAAGAiDAQBAAAAAAAAE2EgCAAAAAAAAJgIA0EAAAAAAADARBgIAgAAAAAAACbCQBAAAAAAAAAwEQaCAAAAAAAAgIn4uLsBwF3sdnu9yxaLpdb6utY1dbahGp6QdaYGWddmG6rhCVlnapBtfLahGp6QdaYGWddmG6rhCVlnapBtfLahGp6QdaYGWddmG6rhCVlnapBtfLahGp6QdaYGWddmG6rhCVlnapg56ywGgjCtnJwcNW/eXF5epy6UPXnypIqKihQYGKjw8HAjl52dLbvdrri4OHl7e0uSSkpKVFBQoICAAEVERBjZo0ePqqamRrGxsfLxOfXxKi0tVX5+vvz9/RUZGemw/erqasXExMjX19fI5uXlyWq1KioqysgeO3ZMVVVVioqKktVqlSSVlZXpxIkT8vPzU3R0tJHNzc1VZWWlIiMj5e/vL0kqLy/X8ePH5evrq5iYGCN7/PhxVVRUKCIiQgEBAZKkiooK5ebmysfHR7GxsUY2Ly9PZWVlCg8PV2BgoCSpsrJSx44dk7e3t+Li4oxsfn6+SktLFRYWpqCgIElSVVWVcnJy5OXlpfj4eCNbUFCgkpIShYaGKjg4WJJUXV2to0ePSpKaNWtmZAsLC1VcXKyQkBCFhIRIkmpqapSdnS1JSkhIME6IRUVFOnnypIKDgxUaGirp1AkyKytLkhQfH19r3wcFBSksLMzY3unsL/d9cXGxCgsLax0nde37+o6T+vZ9XcfJ6X0fHR0tPz8/I5uXl1fvvq/rOKlv39d1nJy570+cOKHy8nKH46S+fV/XcVLfvq/rODm97y0WixISEozs6eOkvn1f13FS376v6zipb9/XdZxwjuAccRrniFM4R3CO4BzBOULiHME5gnME5wjOEZJnnCOqqqrkDG4ZBgAAAAAAAEzEYm/sNYXABe7IkSOy2Ww6fPiwbDabsd4TLv1tqIYnZJ2pQda12YZqeELWmRpkG59tqIYnZJ2pQda12YZqeELWmRpkG59tqIYnZJ2pQda12YZqeELWmRpkG59tqIYnZJ2pQda12YZqeELWmRpmzmZmZspmsykjI0OJiYmqD7cMw7TOPOGcuXy29a7Knu/tkb0ws57cG1nXZj25N7Kek/Xk3si6NuvJvZH1nKwn90bWtVlP7o2s52Q9uTeyjc+eDbcMAwAAAAAAACbCQBAAAAAAAAAwEQaCAAAAAAAAgIkwEAQAAAAAAABMhIEgAAAAAAAAYCIMBAEAAAAAAAATYSAIAAAAAAAAmAgDQQAAAAAAAMBEGAgCAAAAAAAAJsJAEAAAAAAAADARBoIAAAAAAACAiTAQBAAAAAAAAEyEgSAAAAAAAABgIgwEAQAAAAAAABNhIAgAAAAAAACYCANBAAAAAAAAwEQYCAIAAAAAAAAmwkAQAAAAAAAAMBEGgjgnFovlrI/U1FSXbDcrK0t33HGHOnToIC8vL6WlpblkOwAAAAAAABcrH3c3gAtTVlaW8e+VK1dq2rRp2rt3r7EuICDAIV9ZWSlfX99fvd3y8nLFxMToL3/5i5599tlfXQ8AAAAAAMBsuEIQ5yQ+Pt54hIWFyWKxGMtlZWUKDw/X22+/reTkZPn7++sf//iHjh8/rttvv12JiYkKDAxU165dtXz5cqPmG2+8oaioKJWXlzts65ZbbtFdd90lSUpKStJzzz2nu+66S2FhYef1PQMAAAAAAFwMGAjCZR577DFNmjRJ6enpSklJUVlZmXr16qU1a9bo+++/17hx4zRq1Ch99dVXkqRbb71V1dXVWr16tVEjNzdXa9as0d13333OfZSXl6uwsNB4FBUV/er3BgAAAAAAcKFiIAiXSUtL07Bhw9SqVSs1a9ZMzZs318MPP6zu3burdevWmjhxolJSUvTOO+9IOnWb8R133KElS5YYNd566y0lJiYqOTn5nPuYN2+ewsLCjEfnzp1/7VsDAAAAAAC4YDEQhMv07t3bYbm6ulpz5sxRt27dFBUVpeDgYK1bt06HDx82MmPHjtW6deuUmZkpSVqyZIlSU1NlsVjOuY8pU6aooKDAeOzZs+ecawEAAAAAAFzo+KMicJmgoCCH5fnz5+vZZ5/VggUL1LVrVwUFBSktLU0VFRVGpkePHrr00kv1xhtvKCUlRbt379aHH374q/qwWq2yWq3GcmFh4a+qBwAAAAAAcCFjIIjzZsuWLRoyZIjuvPNOSVJNTY3279+vTp06OeTuuecePfvss8rMzNTAgQNls9nc0S4AAAAAAMBFiVuGcd60bdtW69ev17Zt25Senq57771X2dnZtXIjR45UZmamXnnlFY0ZM6bW87t27dKuXbt08uRJHTt2TLt27eI2YAAAAAAAACdxhSDOm6lTp+rAgQNKSUlRYGCgxo0bp6FDh6qgoMAhFxoaqltuuUUfffSRhg4dWqtOjx49jH/v3LlT//M//6OWLVvq4MGDLn4HAAAAAAAAFz4GgvjVUlNTlZqaaiwnJSXJbrfXykVGRmrVqlVO1czKytLIkSMdvvvvtLpqAwAAAAAAwDkMBOFRTpw4oXXr1unTTz/VokWL3N0OAAAAAADARYeBIDxKz549lZeXpyeeeEIdOnRwdzsAAAAAAAAXHQaC8Ch8DyAAAAAAAIBr8VeGAQAAAAAAABNhIAgAAAAAAACYCANBAAAAAAAAwEQYCAIAAAAAAAAmwkAQAAAAAAAAMBEGggAAAAAAAICJMBAEAAAAAAAATISBIAAAAAAAAGAiDAQBAAAAAAAAE2EgCAAAAAAAAJgIA0EAAAAAAADARBgIAgAAAAAAACbCQBAAAAAAAAAwEQaCAAAAAAAAgIn4uLsBwF3sdnu9yxaLpdb6utY1dbahGp6QdaYGWddmG6rhCVlnapBtfLahGp6QdaYGWddmG6rhCVlnapBtfLahGp6QdaYGWddmG6rhCVlnapBtfLahGp6QdaYGWddmG6rhCVlnapg56ywGgjCtnJwcNW/eXF5epy6UPXnypIqKihQYGKjw8HAjl52dLbvdrri4OHl7e0uSSkpKVFBQoICAAEVERBjZo0ePqqamRrGxsfLxOfXxKi0tVX5+vvz9/RUZGemw/erqasXExMjX19fI5uXlyWq1KioqysgeO3ZMVVVVioqKktVqlSSVlZXpxIkT8vPzU3R0tJHNzc1VZWWlIiMj5e/vL0kqLy/X8ePH5evrq5iYGCN7/PhxVVRUKCIiQgEBAZKkiooK5ebmysfHR7GxsUY2Ly9PZWVlCg8PV2BgoCSpsrJSx44dk7e3t+Li4oxsfn6+SktLFRYWpqCgIElSVVWVcnJy5OXlpfj4eCNbUFCgkpIShYaGKjg4WJJUXV2to0ePSpKaNWtmZAsLC1VcXKyQkBCFhIRIkmpqapSdnS1JSkhIME6IRUVFOnnypIKDgxUaGirp1AkyKytLkhQfH19r3wcFBSksLMzY3unsL/d9cXGxCgsLax0nde37+o6T+vZ9XcfJ6X0fHR0tPz8/I5uXl1fvvq/rOKlv39d1nJy570+cOKHy8nKH46S+fV/XcVLfvq/rODm97y0WixISEozs6eOkvn1f13FS376v6zipb9/XdZxwjuAccRrniFM4R3CO4BzBOULiHME5gnME5wjOEZJnnCOqqqrkDG4ZBgAAAAAAAEzEYm/sNYXABe7IkSOy2Ww6fPiwbDabsd4TLv1tqIYnZJ2pQda12YZqeELWmRpkG59tqIYnZJ2pQda12YZqeELWmRpkG59tqIYnZJ2pQda12YZqeELWmRpkG59tqIYnZJ2pQda12YZqeELWmRpmzmZmZspmsykjI0OJiYmqD7cMw7TOPOGcuXy29a7Knu/tkb0ws57cG1nXZj25N7Kek/Xk3si6NuvJvZH1nKwn90bWtVlP7o2s52Q9uTeyjc+eDbcMAwAAAAAAACbCQBAAAAAAAAAwEQaCAAAAAAAAgIkwEAQAAAAAAABMhIEgAAAAAAAAYCIMBAEAAAAAAAATYSAIAAAAAAAAmAgDQQAAAAAAAMBEGAgCAAAAAAAAJsJAEAAAAAAAADARBoIAAAAAAACAiTAQBAAAAAAAAEyEgSAAAAAAAABgIgwEAQAAAAAAABNhIAgAAAAAAACYCANBAAAAAAAAwEQYCAIAAAAAAAAmwkAQAAAAAAAAMBEGgvjVZsyYoe7du7u7DQAAAAAAADiBgeBFIDU1VUOHDq21fuPGjbJYLMrPz3eqTlJSkhYsWNCkvdXHYrFo1apVjX7dvffeqzZt2iggIEAxMTEaMmSI/vOf/zR9gwAAAAAAABcpBoK4oPTq1UtLlixRenq61q5dK7vdrmuvvVbV1dXubg0AAAAAAOCCwEDQRN577z1dcsklslqtSkpK0vz5843nkpOTdejQIT344IOyWCyyWCySpKVLlyo8PFyrVq1S+/bt5e/vr0GDBikjI6Pe7Xz99dcaNGiQoqOjFRYWpquvvlrffPON8XxSUpIk6eabb5bFYjGWJenDDz9Ur1695O/vr9atW2vmzJmqqqoynh83bpyuuuoqJSUlqWfPnnr88ceVkZGhgwcPNs0PCQAAAAAA4CLHQNAkdu7cqeHDh2vEiBHavXu3ZsyYoalTp2rp0qWSpPfff1+JiYmaNWuWsrKylJWVZby2pKREc+bM0bJly7R161YVFhZqxIgR9W6rqKhIo0eP1pYtW/Tll1+qXbt2Gjx4sIqKiiSdGhhK0pIlS5SVlWUsr127VnfeeacmTZqkPXv26KWXXtLSpUs1Z86cOrdTXFysJUuWqFWrVrLZbPX2U15ersLCQuNxug8AAAAAAAAz8nF3A2gaa9asUXBwsMO6X95G+8wzz+i3v/2tpk6dKklq37699uzZo6eeekqpqamKjIyUt7e3QkJCFB8f71CnsrJSixYt0uWXXy5JWrZsmTp16qTt27frsssuq9XLgAEDHJZfeuklRUREaNOmTbrhhhsUExMjSQoPD3fY1pw5czR58mSNHj1aktS6dWvNnj1bjz76qKZPn27kFi9erEcffVTFxcXq2LGj1q9fLz8/v3p/NvPmzdPMmTPr/+EBAAAAAACYCFcIXiSuueYa7dq1y+Hx6quvGs+np6erf//+Dq/p37+/9u/f3+D37/n4+Kh3797GcseOHRUeHq709PQ68zk5ORo/frzat2+vsLAwhYWF6eTJkzp8+PBZt7Nz507NmjVLwcHBxmPs2LHKyspSSUmJkRs5cqS+/fZbbdq0Se3atdPw4cNVVlZWb90pU6aooKDAeOzZs+esfQAAAAAAAFzMuELwIhEUFKS2bds6rDty5Ijxb7vdbnwv4C/XOevM19a3Tjr1V4+PHTumBQsWqGXLlrJarerXr58qKirOuo2amhrNnDlTw4YNq/Wcv7+/8e/TQ8Z27dqpb9++ioiI0AcffKDbb7+9zrpWq1VWq9VYLiwsPGsfAAAAAAAAFzMGgibRuXNnff755w7rtm3bpvbt28vb21uS5OfnV+fVglVVVdqxY4dxe/DevXuVn5+vjh071rmtLVu2aPHixRo8eLAkKSMjQ7m5uQ4ZX1/fWtvq2bOn9u7dW2uw2RC73a7y8vJGvQYAAAAAAMCsGAiaxJ/+9Cf16dNHs2fP1m233aYvvvhCixYt0uLFi41MUlKSNm/erBEjRshqtSo6OlrSqeHdxIkTtXDhQvn6+mrChAnq27dvnd8fKElt27bVm2++qd69e6uwsFCPPPKIAgICHDJJSUnasGGD+vfvL6vVqoiICE2bNk033HCDbDabbr31Vnl5eem7777T7t279fjjj+unn37SypUrde211yomJkaZmZl64oknFBAQYAwfAQAAAAAAcHZ8h6BJ9OzZU2+//bZWrFihLl26aNq0aZo1a5ZSU1ONzKxZs3Tw4EG1adPG+MMfkhQYGKjHHntMd9xxh/r166eAgACtWLGi3m29/vrrysvLU48ePTRq1ChNmjRJsbGxDpn58+dr/fr1stls6tGjhyQpJSVFa9as0fr169WnTx/17dtXzzzzjFq2bCnp1G3DW7Zs0eDBg9W2bVsNHz5cQUFB2rZtW636AAAAAAAAqJvF3pgvkoPpLF26VGlpacrPz3d3K03myJEjstlsysjIUGJiorvbAQAAAAAAaBLOzjy4QhAAAAAAAAAwEQaCAAAAAAAAgIkwEMRZpaamXlS3CwMAAAAAAJgdA0EAAAAAAADARBgIAgAAAAAAACbCQBAAAAAAAAAwEQaCAAAAAAAAgIkwEAQAAAAAAABMhIEgAAAAAAAAYCIMBAEAAAAAAAATYSAIAAAAAAAAmAgDQQAAAAAAAMBEGAgCAAAAAAAAJsJAEAAAAAAAADARBoIAAAAAAACAiTAQBAAAAAAAAEyEgSAAAAAAAABgIj7ubgBwF7vdXu+yxWKptb6udU2dbaiGJ2SdqUHWtdmGanhC1pkaZBufbaiGJ2SdqUHWtdmGanhC1pkaZBufbaiGJ2SdqUHWtdmGanhC1pkaZBufbaiGJ2SdqUHWtdmGanhC1pkaZs46i4EgTCsnJ0fNmzeXl9epC2VPnjypoqIiBQYGKjw83MhlZ2fLbrcrLi5O3t7ekqSSkhIVFBQoICBAERERRvbo0aOqqalRbGysfHxOfbxKS0uVn58vf39/RUZGOmy/urpaMTEx8vX1NbJ5eXmyWq2KiooysseOHVNVVZWioqJktVolSWVlZTpx4oT8/PwUHR1tZHNzc1VZWanIyEj5+/tLksrLy3X8+HH5+voqJibGyB4/flwVFRWKiIhQQECAJKmiokK5ubny8fFRbGyskc3Ly1NZWZnCw8MVGBgoSaqsrNSxY8fk7e2tuLg4I5ufn6/S0lKFhYUpKChIklRVVaWcnBx5eXkpPj7eyBYUFKikpEShoaEKDg6WJFVXV+vo0aOSpGbNmhnZwsJCFRcXKyQkRCEhIZKkmpoaZWdnS5ISEhKME2JRUZFOnjyp4OBghYaGSjp1gszKypIkxcfH19r3QUFBCgsLM7Z3OvvLfV9cXKzCwsJax0ld+76+46S+fV/XcXJ630dHR8vPz8/I5uXl1bvv6zpO6tv3dR0nZ+77EydOqLy83OE4qW/f13Wc1Lfv6zpOTu97i8WihIQEI3v6OKlv39d1nNS37+s6Turb93UdJ5wjOEecxjniFM4RnCM4R3COkDhHcI7gHME5gnOE5BnniKqqKjmDW4YBAAAAAAAAE7HYG3tNIXCBO3LkiGw2mw4fPiybzWas94RLfxuq4QlZZ2qQdW22oRqekHWmBtnGZxuq4QlZZ2qQdW22oRqekHWmBtnGZxuq4QlZZ2qQdW22oRqekHWmBtnGZxuq4QlZZ2qQdW22oRqekHWmhpmzmZmZstlsysjIUGJiourDLcMwrTNPOGcun229q7Lne3tkL8ysJ/dG1rVZT+6NrOdkPbk3sq7NenJvZD0n68m9kXVt1pN7I+s5WU/ujWzjs2fDLcMAAAAAAACAiTAQBAAAAAAAAEyEgSAAAAAAAABgIgwEAQAAAAAAABNhIAgAAAAAAACYCANBAAAAAAAAwEQYCAIAAAAAAAAmwkAQAAAAAAAAMBEGggAAAAAAAICJMBAEAAAAAAAATISBIAAAAAAAAGAiDAQBAAAAAAAAE2EgCAAAAAAAAJgIA0EAAAAAAADARBgIAgAAAAAAACbCQBAAAAAAAAAwEQaCAAAAAAAAgIkwEMSvNmPGDHXv3t3dbQAAAAAAAMAJDAQvAqmpqRo6dGit9Rs3bpTFYlF+fr5TdZKSkrRgwYIm7a0+FotFq1atatRrTpw4oYkTJ6pDhw4KDAxUixYtNGnSJBUUFLimSQAAAAAAgIuQj7sbAJz1888/6+eff9bTTz+tzp0769ChQxo/frx+/vlnvfvuu+5uDwAAAAAA4ILAFYIm8t577+mSSy6R1WpVUlKS5s+fbzyXnJysQ4cO6cEHH5TFYpHFYpEkLV26VOHh4Vq1apXat28vf39/DRo0SBkZGfVu5+uvv9agQYMUHR2tsLAwXX311frmm2+M55OSkiRJN998sywWi7EsSR9++KF69eolf39/tW7dWjNnzlRVVZUkqUuXLnrvvfd04403qk2bNhowYIDmzJmjDz/80MgAAAAAAADg7BgImsTOnTs1fPhwjRgxQrt379aMGTM0depULV26VJL0/vvvKzExUbNmzVJWVpaysrKM15aUlGjOnDlatmyZtm7dqsLCQo0YMaLebRUVFWn06NHasmWLvvzyS7Vr106DBw9WUVGRpFMDQ0lasmSJsrKyjOW1a9fqzjvv1KRJk7Rnzx699NJLWrp0qebMmVPvtgoKChQaGiofn/ovdi0vL1dhYaHxON0HAAAAAACAGXHL8EVizZo1Cg4OdlhXXV1t/PuZZ57Rb3/7W02dOlWS1L59e+3Zs0dPPfWUUlNTFRkZKW9vb4WEhCg+Pt6hTmVlpRYtWqTLL79ckrRs2TJ16tRJ27dv12WXXVarlwEDBjgsv/TSS4qIiNCmTZt0ww03KCYmRpIUHh7usK05c+Zo8uTJGj16tCSpdevWmj17th599FFNnz691naOHz+u2bNn69577z3rz2bevHmaOXPmWTMAAAAAAABmwRWCF4lrrrlGu3btcni8+uqrxvPp6enq37+/w2v69++v/fv3OwwO6+Lj46PevXsbyx07dlR4eLjS09PrzOfk5Gj8+PFq3769wsLCFBYWppMnT+rw4cNn3c7OnTs1a9YsBQcHG4+xY8cqKytLJSUlDtnCwkJdf/316ty5c53Dwl+aMmWKCgoKjMeePXvOmgcAAAAAALiYcYXgRSIoKEht27Z1WHfkyBHj33a73fhewF+uc9aZr61vnXTqrx4fO3ZMCxYsUMuWLWW1WtWvXz9VVFScdRs1NTWaOXOmhg0bVus5f39/499FRUW67rrrFBwcrA8++EC+vr5nrWu1WmW1Wo3lwsLCs+YBAAAAAAAuZgwETaJz5876/PPPHdZt27ZN7du3l7e3tyTJz8+vzqsFq6qqtGPHDuP24L179yo/P18dO3asc1tbtmzR4sWLNXjwYElSRkaGcnNzHTK+vr61ttWzZ0/t3bu31mDzlwoLC5WSkiKr1arVq1c7DAoBAAAAAADQMAaCJvGnP/1Jffr00ezZs3Xbbbfpiy++0KJFi7R48WIjk5SUpM2bN2vEiBGyWq2Kjo6WdGp4N3HiRC1cuFC+vr6aMGGC+vbtW+f3B0pS27Zt9eabb6p3794qLCzUI488ooCAAIdMUlKSNmzYoP79+8tqtSoiIkLTpk3TDTfcIJvNpltvvVVeXl767rvvtHv3bj3++OMqKirStddeq5KSEv3jH/8w/kiIJMXExBiDTQAAAAAAANSP7xA0iZ49e+rtt9/WihUr1KVLF02bNk2zZs1SamqqkZk1a5YOHjyoNm3aGH/4Q5ICAwP12GOP6Y477lC/fv0UEBCgFStW1Lut119/XXl5eerRo4dGjRqlSZMmKTY21iEzf/58rV+/XjabTT169JAkpaSkaM2aNVq/fr369Omjvn376plnnlHLli0lnfqOwa+++kq7d+9W27ZtlZCQYDwyMjKa8KcFAAAAAABw8bLYG/NFcjCdpUuXKi0tTfn5+e5upckcOXJENptNGRkZSkxMdHc7AAAAAAAATcLZmQdXCAIAAAAAAAAmwkAQAAAAAAAAMBEGgjir1NTUi+p2YQAAAAAAALNjIAgAAAAAAACYCANBAAAAAAAAwEQYCAIAAAAAAAAmwkAQAAAAAAAAMBEGggAAAAAAAICJMBAEAAAAAAAATISBIAAAAAAAAGAiDAQBAAAAAAAAE2EgCAAAAAAAAJgIA0EAAAAAAADARBgIAgAAAAAAACbCQBAAAAAAAAAwEQaCAAAAAAAAgIkwEAQAAAAAAABMxMfdDQDuYrfb6122WCy11te1rqmzDdXwhKwzNci6NttQDU/IOlODbOOzDdXwhKwzNci6NttQDU/IOlODbOOzDdXwhKwzNci6NttQDU/IOlODbOOzDdXwhKwzNci6NttQDU/IOlPDzFlnMRCEaeXk5Kh58+by8jp1oezJkydVVFSkwMBAhYeHG7ns7GzZ7XbFxcXJ29tbklRSUqKCggIFBAQoIiLCyB49elQ1NTWKjY2Vj8+pj1dpaany8/Pl7++vyMhIh+1XV1crJiZGvr6+RjYvL09Wq1VRUVFG9tixY6qqqlJUVJSsVqskqaysTCdOnJCfn5+io6ONbG5uriorKxUZGSl/f39JUnl5uY4fPy5fX1/FxMQY2ePHj6uiokIREREKCAiQJFVUVCg3N1c+Pj6KjY01snl5eSorK1N4eLgCAwMlSZWVlTp27Ji8vb0VFxdnZPPz81VaWqqwsDAFBQVJkqqqqpSTkyMvLy/Fx8cb2YKCApWUlCg0NFTBwcGSpOrqah09elSS1KxZMyNbWFio4uJihYSEKCQkRJJUU1Oj7OxsSVJCQoJxQiwqKtLJkycVHBys0NBQSadOkFlZWZKk+Pj4Wvs+KChIYWFhxvZOZ3+574uLi1VYWFjrOKlr39d3nNS37+s6Tk7v++joaPn5+RnZvLy8evd9XcdJffu+ruPkzH1/4sQJlZeXOxwn9e37uo6T+vZ9XcfJ6X1vsViUkJBgZE8fJ/Xt+7qOk/r2fV3HSX37vq7jhHME54jTOEecwjmCcwTnCM4REucIzhGcIzhHcI6QPOMcUVVVJWdwyzAAAAAAAABgIhZ7Y68pBC5wR44ckc1m0+HDh2Wz2Yz1nnDpb0M1PCHrTA2yrs02VMMTss7UINv4bEM1PCHrTA2yrs02VMMTss7UINv4bEM1PCHrTA2yrs02VMMTss7UINv4bEM1PCHrTA2yrs02VMMTss7UMHM2MzNTNptNGRkZSkxMVH24ZRimdeYJ58zls613VfZ8b4/shZn15N7Iujbryb2R9ZysJ/dG1rVZT+6NrOdkPbk3sq7NenJvZD0n68m9kW189my4ZRgAAAAAAAAwEQaCAAAAAAAAgIkwEAQAAAAAAABMhIEgAAAAAAAAYCIMBAEAAAAAAAATYSAIAAAAAAAAmAgDQQAAAAAAAMBEGAgCAAAAAAAAJsJAEAAAAAAAADARBoIAAAAAAACAiTAQBAAAAAAAAEyEgSAAAAAAAABgIgwEAQAAAAAAABNhIAgAAAAAAACYCANBAAAAAAAAwEQYCAIAAAAAAAAmwkAQAAAAAAAAMBEGggAAAAAAAICJMBDErzZjxgx1797d3W0AAAAAAADACQwELwKpqakaOnRorfUbN26UxWJRfn6+U3WSkpK0YMGCJu2tPhaLRatWrWr0615++WUlJycrNDS0Ue8NAAAAAAAApzAQxAWlpKRE1113nf785z+7uxUAAAAAAIALEgNBE3nvvfd0ySWXyGq1KikpSfPnzzeeS05O1qFDh/Tggw/KYrHIYrFIkpYuXarw8HCtWrVK7du3l7+/vwYNGqSMjIx6t/P1119r0KBBio6OVlhYmK6++mp98803xvNJSUmSpJtvvlkWi8VYlqQPP/xQvXr1kr+/v1q3bq2ZM2eqqqrKeD4tLU2TJ09W3759m+inAgAAAAAAYC4MBE1i586dGj58uEaMGKHdu3drxowZmjp1qpYuXSpJev/995WYmKhZs2YpKytLWVlZxmtLSko0Z84cLVu2TFu3blVhYaFGjBhR77aKioo0evRobdmyRV9++aXatWunwYMHq6ioSNKpgaEkLVmyRFlZWcby2rVrdeedd2rSpEnas2ePXnrpJS1dulRz5sz5Ve+9vLxchYWFxuN0HwAAAAAAAGbk4+4G0DTWrFmj4OBgh3XV1dXGv5955hn99re/1dSpUyVJ7du31549e/TUU08pNTVVkZGR8vb2VkhIiOLj4x3qVFZWatGiRbr88sslScuWLVOnTp20fft2XXbZZbV6GTBggMPySy+9pIiICG3atEk33HCDYmJiJEnh4eEO25ozZ44mT56s0aNHS5Jat26t2bNn69FHH9X06dPP9UejefPmaebMmef8egAAAAAAgIsJVwheJK655hrt2rXL4fHqq68az6enp6t///4Or+nfv7/279/vMDisi4+Pj3r37m0sd+zYUeHh4UpPT68zn5OTo/Hjx6t9+/YKCwtTWFiYTp48qcOHD591Ozt37tSsWbMUHBxsPMaOHausrCyVlJQ09COo15QpU1RQUGA89uzZc861AAAAAAAALnRcIXiRCAoKUtu2bR3WHTlyxPi33W43vhfwl+ucdeZr61snnfqrx8eOHdOCBQvUsmVLWa1W9evXTxUVFWfdRk1NjWbOnKlhw4bVes7f39/pXs9ktVpltVqN5cLCwnOuBQAAAAAAcKFjIGgSnTt31ueff+6wbtu2bWrfvr28vb0lSX5+fnVeLVhVVaUdO3YYtwfv3btX+fn56tixY53b2rJlixYvXqzBgwdLkjIyMpSbm+uQ8fX1rbWtnj17au/evbUGmwAAAAAAAGg6DARN4k9/+pP69Omj2bNn67bbbtMXX3yhRYsWafHixUYmKSlJmzdv1ogRI2S1WhUdHS3p1PBu4sSJWrhwoXx9fTVhwgT17du3zu8PlKS2bdvqzTffVO/evVVYWKhHHnlEAQEBDpmkpCRt2LBB/fv3l9VqVUREhKZNm6YbbrhBNptNt956q7y8vPTdd99p9+7devzxxyVJ2dnZys7O1o8//ihJ2r17t0JCQtSiRQtFRka64kcHAAAAAABwUeE7BE2iZ8+eevvtt7VixQp16dJF06ZN06xZs5SammpkZs2apYMHD6pNmzbGH/6QpMDAQD322GO644471K9fPwUEBGjFihX1buv1119XXl6eevTooVGjRmnSpEmKjY11yMyfP1/r16+XzWZTjx49JEkpKSlas2aN1q9frz59+qhv37565pln1LJlS+N1L774onr06KGxY8dKkq666ir16NFDq1evboofEwAAAAAAwEXPYm/MF8nBdJYuXaq0tDTl5+e7u5Umc+TIEdlsNmVkZCgxMdHd7QAAAAAAADQJZ2ceXCEIAAAAAAAAmAgDQQAAAAAAAMBEGAjirFJTUy+q24UBAAAAAADMjoEgAAAAAAAAYCIMBAEAAAAAAAATYSAIAAAAAAAAmAgDQQAAAAAAAMBEGAgCAAAAAAAAJsJAEAAAAAAAADARBoIAAAAAAACAiTAQBAAAAAAAAEyEgSAAAAAAAABgIgwEAQAAAAAAABNhIAgAAAAAAACYCANBAAAAAAAAwEQYCAIAAAAAAAAmwkAQAAAAAAAAMBEfdzcAuIvdbq932WKx1Fpf17qmzjZUwxOyztQg69psQzU8IetMDbKNzzZUwxOyztQg69psQzU8IetMDbKNzzZUwxOyztQg69psQzU8IetMDbKNzzZUwxOyztQg69psQzU8IetMDTNnncVAEKaVk5Oj5s2by8vr1IWyJ0+eVFFRkQIDAxUeHm7ksrOzZbfbFRcXJ29vb0lSSUmJCgoKFBAQoIiICCN79OhR1dTUKDY2Vj4+pz5epaWlys/Pl7+/vyIjIx22X11drZiYGPn6+hrZvLw8Wa1WRUVFGdljx46pqqpKUVFRslqtkqSysjKdOHFCfn5+io6ONrK5ubmqrKxUZGSk/P39JUnl5eU6fvy4fH19FRMTY2SPHz+uiooKRUREKCAgQJJUUVGh3Nxc+fj4KDY21sjm5eWprKxM4eHhCgwMlCRVVlbq2LFj8vb2VlxcnJHNz89XaWmpwsLCFBQUJEmqqqpSTk6OvLy8FB8fb2QLCgpUUlKi0NBQBQcHS5Kqq6t19OhRSVKzZs2MbGFhoYqLixUSEqKQkBBJUk1NjbKzsyVJCQkJxgmxqKhIJ0+eVHBwsEJDQyWdOkFmZWVJkuLj42vt+6CgIIWFhRnbO5395b4vLi5WYWFhreOkrn1f33FS376v6zg5ve+jo6Pl5+dnZPPy8urd93UdJ/Xt+7qOkzP3/YkTJ1ReXu5wnNS37+s6Turb93UdJ6f3vcViUUJCgpE9fZzUt+/rOk7q2/d1HSf17fu6jhPOEZwjTuMccQrnCM4RnCM4R0icIzhHcI7gHME5QvKMc0RVVZWcwS3DAAAAAAAAgIlY7I29phC4wB05ckQ2m02HDx+WzWYz1nvCpb8N1fCErDM1yLo221ANT8g6U4Ns47MN1fCErDM1yLo221ANT8g6U4Ns47MN1fCErDM1yLo221ANT8g6U4Ns47MN1fCErDM1yLo221ANT8g6U8PM2czMTNlsNmVkZCgxMVH14ZZhmNaZJ5wzl8+23lXZ8709shdm1pN7I+varCf3RtZzsp7cG1nXZj25N7Kek/Xk3si6NuvJvZH1nKwn90a28dmz4ZZhAAAAAAAAwEQYCAIAAAAAAAAmwkAQAAAAAAAAMBEGggAAAAAAAICJMBAEAAAAAAAATISBIAAAAAAAAGAiDAQBAAAAAAAAE2EgCAAAAAAAAJgIA0EAAAAAAADARBgIAgAAAAAAACbCQBAAAAAAAAAwEQaCAAAAAAAAgIkwEAQAAAAAAABMhIEgAAAAAAAAYCIMBAEAAAAAAAATYSAIAAAAAAAAmAgDQQAAAAAAAMBEzvtA8ODBg7JYLNq1a9f53rTH2LhxoywWi/Lz85u0bnJystLS0s6aSUpK0oIFC4xli8WiVatWNWkfzvKkXgAAAAAAAMyi0QPBnJwc3XvvvWrRooWsVqvi4+OVkpKiL774wqnX22w2ZWVlqUuXLo1u1pWcGaY1xpnDrl+64oorlJWVpbCwsCbbniS9//77mj17dpPWBAAAAAAAwMXFp7EvuOWWW1RZWally5apdevWOnr0qDZs2KATJ0449Xpvb2/Fx8c3utELRUVFhfz8/M6a8fPzc8nPIDIysslrXkic+dkDAAAAAACYXaOuEMzPz9fnn3+uJ554Qtdcc41atmypyy67TFOmTNH1118v6dRtny+88IJ+97vfKSAgQK1atdI777xj1DjzluHTt89u2LBBvXv3VmBgoK644grt3bvXYdurV69W79695e/vr+joaA0bNsx4Li8vT3fddZciIiIUGBio3/3ud9q/f7/x/PHjx3X77bcrMTFRgYGB6tq1q5YvX248n5qaqk2bNum5556TxWKRxWLRwYMHJUl79uzR4MGDFRwcrLi4OI0aNUq5ubnGa5OTkzVhwgQ99NBDio6O1qBBgxr8OdZ1y/DSpUvVokULBQYG6uabb9b8+fMVHh7u0OPQoUMd6qSlpSk5Odmhl19e5ZiTk6Mbb7zR2A9vvfVWnf3k5ubq5ptvVmBgoNq1a6fVq1cbz1VXV+sPf/iDWrVqpYCAAHXo0EHPPfecw+tP9/b0008rISFBUVFRuv/++1VZWdnoXn4pMzNTt912myIiIhQVFaUhQ4YY++WX2503b56aNWum9u3bN1gTAAAAFw+73a6qah48ePDgcfpht9vdfWrGBaJRVwgGBwcrODhYq1atUt++fWW1WuvMTZ06VX/729/03HPP6c0339Ttt9+uLl26qFOnTvXW/stf/qL58+crJiZG48eP15gxY7R161ZJ0kcffaRhw4bpL3/5i958801VVFToo48+Ml6bmpqq/fv3a/Xq1QoNDdVjjz2mwYMHa8+ePfL19VVZWZl69eqlxx57TKGhofroo480atQotW7dWpdffrmee+457du3T126dNGsWbMkSTExMcrKytLVV1+tsWPH6plnnlFpaakee+wxDR8+XJ9++qmx/WXLlumPf/yjtm7dek4fvq+++kpjxozR3LlzNWzYMH3yySeaPn16o+ucKTU1VRkZGfr000/l5+enSZMmKScnp1Zu5syZevLJJ/XUU0/p+eef18iRI3Xo0CFFRkaqpqZGiYmJevvttxUdHa1t27Zp3LhxSkhI0PDhw40an332mRISEvTZZ5/pxx9/1G233abu3btr7NixjerltJKSEl1zzTW68sortXnzZvn4+Ojxxx/Xddddp++++864EnDDhg0KDQ3V+vXr6/3Zl5eXq7y83FguKio6p58nAAAAPEt1jfTh1/X/NyUAmM2NfWLl4+3uLnAhaNRA0MfHR0uXLtXYsWP14osvqmfPnrr66qs1YsQIdevWzcjdeuutuueeeyRJs2fP1vr16/X8889r8eLF9daeM2eOrr76aknS5MmTdf3116usrEz+/v6aM2eORowYoZkzZxr5Sy+9VJKMQeDWrVt1xRVXSJLeeust2Ww2rVq1SrfeequaN2+uhx9+2HjtxIkT9cknn+idd97R5ZdfrrCwMPn5+SkwMNDhVt4XXnhBPXv21Ny5c411r7/+umw2m/bt22dckda2bVs9+eSTjflROnjuueeUkpKiyZMnS5Lat2+vbdu26ZNPPjnnmvv27dO//vUvffnll7r88sslSa+99lqdQ9nU1FTdfvvtkqS5c+fq+eef1/bt23XdddfJ19fX4efeqlUrbdu2TW+//bbDQDAiIkKLFi2St7e3OnbsqOuvv14bNmzQ2LFjG9XLaStWrJCXl5deffVVWSwWSdKSJUsUHh6ujRs36tprr5UkBQUF6dVXXz3rrcLz5s1zeA8AAAAAAABmdk7fIXj99ddry5Yt+uKLL/TJJ5/oySef1KuvvqrU1FRJUr9+/Rxe069fvwb/qvAvB4oJCQmSTt1m2qJFC+3atcu40uxM6enp8vHxMQZNkhQVFaUOHTooPT1d0qnbXv/2t79p5cqVyszMNK4YCwoKOmtPO3fu1Geffabg4OBaz/33v/81BoK9e/c+a52GpKen6+abb3ZY169fv181EDz9c/llbx07dnS4Dfm0X/7sg4KCFBIS4nD13osvvqhXX31Vhw4dUmlpqSoqKtS9e3eHGpdccom8vf/vf0MkJCRo9+7dje7ltJ07d+rHH39USEiIw/qysjL997//NZa7du3a4PcGTpkyRQ899JCxnJmZqc6dO5/1NQAAAPB83l6nroYBAJzi3eg/HQuzavRAUJL8/f01aNAgDRo0SNOmTdM999yj6dOnGwPBupy+yqs+vr6+tbI1NTWSpICAgHpfV99tona73agzf/58Pfvss1qwYIG6du2qoKAgpaWlqaKi4qw91dTU6MYbb9QTTzxR67nTQ0tJDQ4WG+LMbcZeXl61cr/8jr76ajb0c5ccf/anX3P6Z//222/rwQcf1Pz589WvXz+FhIToqaee0ldffeV0jcb0clpNTY169epV53cNxsTEGP925mdvtVodbm8vLCx0ug8AAAB4LovFwq1xAACcgyaZHXfu3FnFxcXG8pdffunw/JdffqmOHTuec/1u3bppw4YN9W67qqrKYUB1/Phx7du3z7gldcuWLRoyZIjuvPNOXXrppWrdurXDHx2RTv3l3+rqaod1PXv21A8//KCkpCS1bdvW4fFrh4Bnvoe6fma/dPo7DX/pbFdddurUSVVVVdqxY4exbu/evQ5/yMQZW7Zs0RVXXKH77rtPPXr0UNu2bR2u0HPGufTSs2dP7d+/X7GxsbV+9mFhYY3aPgAAAAAAAP5PowaCx48f14ABA/SPf/xD3333nQ4cOKB33nlHTz75pIYMGWLk3nnnHb3++uvat2+fpk+fru3bt2vChAnn3OT06dO1fPlyTZ8+Xenp6dq9e7fxnX3t2rXTkCFDNHbsWH3++ef697//rTvvvFPNmzc3emrbtq3Wr1+vbdu2KT09Xffee6+ys7MdtpGUlKSvvvpKBw8eVG5urmpqanT//ffrxIkTuv3227V9+3b99NNPWrduncaMGVNreFiXzMxM7dq1y+Fx4sSJWrlJkyYZt17v27dPixYtqnW78IABA7Rjxw698cYb2r9/v6ZPn67vv/++3m136NBB1113ncaOHauvvvpKO3fu1D333HPWqy3r0rZtW+3YsUNr167Vvn37NHXqVH399deNqnEuvYwcOVLR0dEaMmSItmzZogMHDmjTpk164IEHdOTIkUZtHwAAAAAAAP+nUQPB4OBgXX755Xr22Wd11VVXqUuXLpo6darGjh2rRYsWGbmZM2dqxYoV6tatm5YtW6a33nrrV31nW3Jyst555x2tXr1a3bt314ABAxyuCFyyZIl69eqlG264Qf369ZPdbtfHH39s3MY6depU9ezZUykpKUpOTlZ8fLyGDh3qsI2HH35Y3t7e6ty5s2JiYnT48GE1a9ZMW7duVXV1tVJSUtSlSxc98MADCgsLk5dXwz+6p59+Wj169HB4rF69ulaub9++evXVV/X888+re/fuWrdunf761786ZFJSUjR16lQ9+uij6tOnj4qKinTXXXeddftLliyRzWbT1VdfrWHDhmncuHGKjW3cd6yMHz9ew4YN02233abLL79cx48f13333deoGufSS2BgoDZv3qwWLVpo2LBh6tSpk8aMGaPS0lKFhoY2evsAAAAAAAA4xWJ35gvsGlPQYtEHH3xQa+CGxlm6dKnS0tIafYsvGnbkyBHZbDZlZGQoMTHR3e0AAAAAAAA0CWdnHvz9GQAAAAAAAMBEGAgCAAAAAAAAJtLkA0G73c7twk0gNTWV24UBAAAAAADQ5LhCEAAAAAAAADARBoIAAAAAAACAiTAQBAAAAAAAAEyEgSAAAAAAAABgIj7ubgAAPI3dbldpZbW72wAAjxHg6y2LxeLuNgAAANBEGAgCwBlKK6vVedpad7cBAB5jz6wUBfrxn40AAAAXC24ZBgAAAAAAAEyE/9ULAGcI8PXWnlkp7m4DADxGgK+3u1sAAABAE2IgCABnsFgs3BoHAAAAALhoccswAAAAAAAAYCIMBAEAAAAAAAATYSAIAAAAAAAAmAgDQQAAAAAAAMBEGAgCAAAAAAAAJsKf0YRp2e32epctFkut9XWta+psQzU8IetMDbKuzTZUwxOyztQg2/hsQzU8IetMDbKuzTZUwxOyztQg2/hsQzU8IetMDbKuzTZUwxOyztQg2/hsQzU8IetMDbKuzTZUwxOyztQwc9ZZDARhWjk5OWrevLm8vE5dKHvy5EkVFRUpMDBQ4eHhRi47O1t2u11xcXHy9vaWJJWUlKigoEABAQGKiIgwskePHlVNTY1iY2Pl43Pq41VaWqr8/Hz5+/srMjLSYfvV1dWKiYmRr6+vkc3Ly5PValVUVJSRPXbsmKqqqhQVFSWr1SpJKisr04kTJ+Tn56fo6Ggjm5ubq8rKSkVGRsrf31+SVF5eruPHj8vX11cxMTFG9vjx46qoqFBERIQCAgIkSRUVFcrNzZWPj49iY2ONbF5ensrKyhQeHq7AwEBJUmVlpY4dOyZvb2/FxcUZ2fz8fJWWliosLExBQUGSpKqqKuXk5MjLy0vx8fFGtqCgQCUlJQoNDVVwcLAkqbq6WkePHpUkNWvWzMgWFhaquLhYISEhCgkJkSTV1NQoOztbkpSQkGCcEIuKinTy5EkFBwcrNDRU0qkTZFZWliQpPj6+1r4PCgpSWFiYsb3T2V/u++LiYhUWFtY6Tura9/UdJ/Xt+7qOk9P7Pjo6Wn5+fkY2Ly+v3n1f13FS376v6zg5c9+fOHFC5eXlDsdJffu+ruOkvn1f13Fyet9bLBYlJCQY2dPHSX37vq7jpL59X9dxUt++r+s44RzBOeI0zhGncI7gHME5gnOExDmCcwTnCM4RnCMkzzhHVFVVyRncMgwAAAAAAACYiMXe2GsKgQvckSNHZLPZdPjwYdlsNmO9J1z621ANT8g6U4Osa7MN1fCErDM1yDY+21ANT8g6U4Osa7MN1fCErDM1yDY+21ANT8g6U4Osa7MN1fCErDM1yDY+21ANT8g6U4Osa7MN1fCErDM1zJzNzMyUzWZTRkaGEhMTVR9uGYZpnXnCOXP5bOtdlT3f2yN7YWY9uTeyrs16cm9kPSfryb2RdW3Wk3sj6zlZT+6NrGuzntwbWc/JenJvZBufPRtuGQYAAAAAAABMhIEgAAAAAAAAYCIMBAEAAAAAAAATYSAIAAAAAAAAmAgDQQAAAAAAAMBEGAgCAAAAAAAAJsJAEAAAAAAAADARBoIAAAAAAACAiTAQBAAAAAAAAEyEgSAAAAAAAABgIgwEAQAAAAAAABNhIAgAAAAAAACYCANBAAAAAAAAwEQYCAIAAAAAAAAmwkAQAAAAAAAAMBEGggAAAAAAAICJMBAEAAAAAAAATISBIAAAAAAAAGAiDATxq6Wmpmro0KHubgMAAAAAAABOYCDYhLKzs/XAAw+obdu28vf3V1xcnH7zm9/oxRdfVElJSZNtxxUDuM8++0w33HCDYmJi5O/vrzZt2ui2227T5s2bG3ztc889p6VLlzZpPwAAAAAAAHANH3c3cLH46aef1L9/f4WHh2vu3Lnq2rWrqqqqtG/fPr3++utq1qyZbrrppvPaU2VlpXx9fRvMLV68WBMmTNCoUaO0cuVKtWrVSllZWfr666/14IMPaufOnXW+rrq6WhaLRWFhYU3d+jlx9v0CAAAAAACYGVcINpH77rtPPj4+2rFjh4YPH65OnTqpa9euuuWWW/TRRx/pxhtvlCQ988wz6tq1q4KCgmSz2XTffffp5MmTRp2lS5cqPDxca9euVadOnRQcHKzrrrtOWVlZkqQZM2Zo2bJl+uc//ymLxSKLxaKNGzfq4MGDslgsevvtt5WcnCx/f3+9/PLLCg0N1bvvvuvQ64cffqigoCAVFRXp8OHDSktLU1pampYtW6YBAwaoVatWuuKKK/TAAw9ox44dtXpbs2aNOnfuLKvVqkOHDtW6YjE5OVkTJkzQhAkTFB4erqioKP31r3+V3W43MklJSZo9e7buuOMOBQcHq1mzZnr++ecd+iwoKNC4ceMUGxur0NBQDRgwQP/+97+N52fMmKHu3bvr9ddfV+vWrWW1Wh22AQAA4E52u11V1TzO14P/DgRgVvy+4ffJueAKwSZw/PhxrVu3TnPnzlVQUFCdGYvFIkny8vLSwoULlZSUpAMHDui+++7To48+qsWLFxvZkpISPf3003rzzTfl5eWlO++8Uw8//LDeeustPfzww0pPT1dhYaGWLFkiSYqMjNTPP/8sSXrsscc0f/58LVmyRFarVf/+97+1ZMkS/f73vzfqn14OCQnRq6++qsrKSj366KNn7fuXvc2bN0+vvvqqoqKiFBsbW+frli1bpj/84Q/66quvtGPHDo0bN04tW7bU2LFjjcxTTz2lP//5z5oxY4bWrl2rBx98UB07dtSgQYNkt9t1/fXXKzIyUh9//LHCwsL00ksv6be//a327dunyMhISdKPP/6ot99+W++99568vb3r7KW8vFzl5eXGclFRUZ05AACAplRdI334dY672zCNG/vEyqfu/xwEgIsav2+alll+nzAQbAI//vij7Ha7OnTo4LA+OjpaZWVlkqT7779fTzzxhNLS0oznW7VqpdmzZ+uPf/yjw0CwsrJSL774otq0aSNJmjBhgmbNmiVJCg4OVkBAgMrLyxUfH1+rl7S0NA0bNsxYvueee3TFFVfo559/VrNmzZSbm6s1a9Zo/fr1kqR9+/YpNDTUodZ7772n0aNHG8tffPGFunbtavS2ePFiXXrppWf9mdhsNj377LOyWCzq0KGDdu/erWeffdZhINi/f39NnjxZktS+fXtt3bpVzz77rAYNGqTPPvtMu3fvVk5OjqxWqyTp6aef1qpVq/Tuu+9q3LhxkqSKigq9+eabiomJqbeXefPmaebMmWftFwAAAAAAwCwYCDahM6+m2759u2pqajRy5EjjCrXPPvtMc+fO1Z49e1RYWKiqqiqVlZWpuLjYuLowMDDQGAZKUkJCgnJynJv29+7d22H5sssu0yWXXKI33nhDkydP1ptvvqkWLVroqquuqrfvlJQU7dq1S5mZmUpOTlZ1dbXxnJ+fn7p169ZgH3379nWo269fP82fP1/V1dXGlXz9+vVzeE2/fv20YMECSdLOnTt18uRJRUVFOWRKS0v13//+11hu2bLlWYeBkjRlyhQ99NBDxnJmZqY6d+7c4HsAAAD4Nby9Tl1lgPPDmy9DAmBS/L5pWmb5fcJAsAm0bdtWFotF//nPfxzWt27dWpIUEBAgSTp06JAGDx6s8ePHa/bs2YqMjNTnn3+uP/zhD6qsrDRed+YfxrBYLE7fw17XLcv33HOPFi1apMmTJ2vJkiW6++67jWFdu3btVFBQoOzsbOMqweDgYLVt21Y+PrUPj4CAgFoDxKZ0unZNTY0SEhK0cePGWpnw8HDj3/Xdov1LVqvVuMpQkgoLC391nwAAAA2xWCymuOUIAOBe/L7BuTDJ3NO1oqKiNGjQIC1atEjFxcX15nbs2KGqqirNnz9fffv2Vfv27Y3v/msMPz8/h6v2GnLnnXfq8OHDWrhwoX744QeH24F///vfy9fXV0888USj+zibL7/8stZyu3btHL7nr65Mx44dJUk9e/ZUdna2fHx81LZtW4dHdHR0k/YKAAAAAABgJgwEm8jixYtVVVWl3r17a+XKlUpPT9fevXv1j3/8Q//5z3/k7e2tNm3aqKqqSs8//7x++uknvfnmm3rxxRcbva2kpCR999132rt3r3Jzcx2uLqxLRESEhg0bpkceeUTXXnutEhMTjedatGih+fPn67nnntPo0aP12Wef6eDBg/rmm2+0cOFCSar3j3WcTUZGhh566CHt3btXy5cv1/PPP68HHnjAIbN161Y9+eST2rdvn/7+97/rnXfeMTIDBw5Uv379NHToUK1du1YHDx7Utm3b9Ne//tXhLx8DAAAAAACgcRgINpE2bdro22+/1cCBAzVlyhRdeuml6t27t55//nk9/PDDmj17trp3765nnnlGTzzxhLp06aK33npL8+bNa/S2xo4dqw4dOqh3796KiYnR1q1bG3zNH/7wB1VUVGjMmDG1nps4caLWrVunY8eO6fe//73atWunwYMH68CBA/rkk0+MPyjSGHfddZdKS0t12WWX6f7779fEiRONPwRy2p/+9Cft3LlTPXr00OzZszV//nylpKRIOnXJ88cff6yrrrpKY8aMUfv27TVixAgdPHhQcXFxje4HAAAAAAAAp1jszn45HS5ob731lh544AH9/PPP8vPzc+m2kpOT1b17d+MPhNQlKSlJaWlpDn91+Xw5cuSIbDabMjIyHK6WBAAAAAAAuJA5O/Pgj4pc5EpKSnTgwAHNmzdP9957r8uHgQAAAAAAAPBs3DJ8kXvyySfVvXt3xcXFacqUKe5uBwAAAAAAAG7GLcMwHW4ZBgAAAAAAFyNnZx5cIQgAAAAAAACYCANBAAAAAAAAwEQYCAIAAAAAAAAmwl8ZBi4wdrtdpZXV7m7DNAJ8vWWxWNzdBgCcd/y+aVr8PgEAAJ6EgSBwgSmtrFbnaWvd3YZp7JmVokA/TpUAzIffN02L3ycAAMCTcMswAAAAAAAAYCL8b0rgAhPg6609s1Lc3YZpBPh6u7sFAHALft80LX6fAAAAT8JAELjAWCwWbjkCALgcv28AAAAuXtwyDAAAAAAAAJgIA0EAAAAAAADARBgIAgAAAAAAACbCQBAAAAAAAAAwEQaCAAAAAAAAgIkwEAQAAAAAAABMhIEgAAAAAAAAYCIMBAEAAAAAAAATYSAIAAAAAAAAmAgDQQAAAAAAAMBEGAgCAAAAAAAAJsJAEAAAAAAAADARBoIAAAAAAACAiTAQBAAAAAAAAEzEx90NAOdbTU2NJCkrK8vNnQAAAAAAADSd07OO07OP+jAQhOkcPXpUknTZZZe5uRMAAAAAAICmd/ToUbVo0aLe5y12u91+HvsB3K6qqkrffvut4uLi5OXFXfMXuqKiInXu3Fl79uxRSEiIu9uBSXEcwhNwHMLdOAbhCTgO4Qk4DuFONTU1Onr0qHr06CEfn/qvA2QgCOCCVlhYqLCwMBUUFCg0NNTd7cCkOA7hCTgO4W4cg/AEHIfwBByHuBBweRQAAAAAAABgIgwEAQAAAAAAABNhIAjggma1WjV9+nRZrVZ3twIT4ziEJ+A4hLtxDMITcBzCE3Ac4kLAdwgCAAAAAAAAJsIVggAAAAAAAICJMBAEAAAAAAAATISBIAAAAAAAAGAiDAQBAAAAAAAAE2EgCOCCtHnzZt14441q1qyZLBaLVq1a5e6WYELz5s1Tnz59FBISotjYWA0dOlR79+51d1swkRdeeEHdunVTaGioQkND1a9fP/3rX/9yd1swuXnz5slisSgtLc3drcBEZsyYIYvF4vCIj493d1swmczMTN15552KiopSYGCgunfvrp07d7q7LaBODAQBXJCKi4t16aWXatGiRe5uBSa2adMm3X///fryyy+1fv16VVVV6dprr1VxcbG7W4NJJCYm6m9/+5t27NihHTt2aMCAARoyZIh++OEHd7cGk/r666/18ssvq1u3bu5uBSZ0ySWXKCsry3js3r3b3S3BRPLy8tS/f3/5+vrqX//6l/bs2aP58+crPDzc3a0BdfJxdwMAcC5+97vf6Xe/+52724DJffLJJw7LS5YsUWxsrHbu3KmrrrrKTV3BTG688UaH5Tlz5uiFF17Ql19+qUsuucRNXcGsTp48qZEjR+qVV17R448/7u52YEI+Pj5cFQi3eeKJJ2Sz2bRkyRJjXVJSkvsaAhrAFYIAADSRgoICSVJkZKSbO4EZVVdXa8WKFSouLla/fv3c3Q5M6P7779f111+vgQMHursVmNT+/fvVrFkztWrVSiNGjNBPP/3k7pZgIqtXr1bv3r116623KjY2Vj169NArr7zi7raAejEQBACgCdjtdj300EP6zW9+oy5duri7HZjI7t27FRwcLKvVqvHjx+uDDz5Q586d3d0WTGbFihXauXOn5s2b5+5WYFKXX3653njjDa1du1avvPKKsrOzdcUVV+j48ePubg0m8dNPP+mFF15Qu3bttHbtWo0fP16TJk3SG2+84e7WgDpxyzAAAE1gwoQJ+u677/T555+7uxWYTIcOHbRr1y7l5+frvffe0+jRo7Vp0yaGgjhvMjIy9MADD2jdunXy9/d3dzswqV9+lUzXrl3Vr18/tWnTRsuWLdNDDz3kxs5gFjU1Nerdu7fmzp0rSerRo4d++OEHvfDCC7rrrrvc3B1QG1cIAgDwK02cOFGrV6/WZ599psTERHe3A5Px8/NT27Zt1bt3b82bN0+XXnqpnnvuOXe3BRPZuXOncnJy1KtXL/n4+MjHx0ebNm3SwoUL5ePjo+rqane3CBMKCgpS165dtX//fne3ApNISEio9T/jOnXqpMOHD7upI+DsuEIQAIBzZLfbNXHiRH3wwQfauHGjWrVq5e6WANntdpWXl7u7DZjIb3/721p/zfXuu+9Wx44d9dhjj8nb29tNncHMysvLlZ6eriuvvNLdrcAk+vfvr7179zqs27dvn1q2bOmmjoCzYyAI4IJ08uRJ/fjjj8bygQMHtGvXLkVGRqpFixZu7Axmcv/99+t//ud/9M9//lMhISHKzs6WJIWFhSkgIMDN3cEM/vznP+t3v/udbDabioqKtGLFCm3cuLHWX8AGXCkkJKTWd6cGBQUpKiqK71TFefPwww/rxhtvVIsWLZSTk6PHH39chYWFGj16tLtbg0k8+OCDuuKKKzR37lwNHz5c27dv18svv6yXX37Z3a0BdWIgCOCCtGPHDl1zzTXG8unvhhk9erSWLl3qpq5gNi+88IIkKTk52WH9kiVLlJqaev4bgukcPXpUo0aNUlZWlsLCwtStWzd98sknGjRokLtbA4Dz6siRI7r99tuVm5urmJgY9e3bV19++SVXZ+G86dOnjz744ANNmTJFs2bNUqtWrbRgwQKNHDnS3a0BdbLY7Xa7u5sAAAAAAAAAcH7wR0UAAAAAAAAAE2EgCAAAAAAAAJgIA0EAAAAAAADARBgIAgAAAAAAACbCQBAAAAAAAAAwEQaCAAAAAAAAgIkwEAQAAAAAAABMhIEgAAAAAAAAYCIMBAEAAHBBmTFjhrp37+627U+dOlXjxo37VTU2btwoi8Wi/Pz8pmnKhX7/+9/rmWeecXcbAACgCVnsdrvd3U0AAAAAkmSxWM76/OjRo7Vo0SKVl5crKirqPHX1f44ePap27drpu+++U1JS0jnXqaio0IkTJxQXF9fge26MpKQkpaWlKS0trclqfvfdd7rmmmt04MABhYaGNlldAADgPj7ubgAAAAA4LSsry/j3ypUrNW3aNO3du9dYFxAQoODgYAUHB7ujPb322mvq16/frxoGSpKfn5/i4+ObpikX69atm5KSkvTWW2/pj3/8o7vbAQAATYBbhgEAAOAx4uPjjUdYWJgsFkutdWfeMpyamqqhQ4dq7ty5iouLU3h4uGbOnKmqqio98sgjioyMVGJiol5//XWHbWVmZuq2225TRESEoqKiNGTIEB08ePCs/a1YsUI33XSTw7rk5GRNnDhRaWlpioiIUFxcnF5++WUVFxfr7rvvVkhIiNq0aaN//etfxmvOvGV46dKlCg8P19q1a9WpUycFBwfruuuucxiQJicn17ryb+jQoUpNTTWeP3TokB588EFZLBaHKw+3bdumq666SgEBAbLZbJo0aZKKi4uN5xcvXqx27drJ399fcXFx+v3vf++wnZtuuknLly8/688GAABcOBgIAgAA4IL36aef6ueff9bmzZv1zDPPaMaMGbrhhhsUERGhr776SuPHj9f48eOVkZEhSSopKdE111yj4OBgbd68WZ9//rkxhKuoqKhzG3l5efr+++/Vu3fvWs8tW7ZM0dHR2r59uyZOnKg//vGPuvXWW3XFFVfom2++UUpKikaNGqWSkpJ630NJSYmefvppvfnmm9q8ebMOHz6shx9+2Omfwfvvv6/ExETNmjVLWVlZxjBx9+7dSklJ0bBhw/Tdd99p5cqV+vzzzzVhwgRJ0o4dOzRp0iTNmjVLe/fu1SeffKKrrrrKofZll12m7du3q7y83Ol+AACA52IgCAAAgAteZGSkFi5cqA4dOmjMmDHq0KGDSkpK9Oc//1nt2rXTlClT5Ofnp61bt0o6daWfl5eXXn31VXXt2lWdOnXSkiVLdPjwYW3cuLHObRw6dEh2u13NmjWr9dyll16qv/71r8a2AgICFB0drbFjx6pdu3aaNm2ajh8/ru+++67e91BZWakXX3xRvXv3Vs+ePTVhwgRt2LChUT8Db29vhYSEGFdUStJTTz2lO+64Q2lpaWrXrp2uuOIKLVy4UG+88YbKysp0+PBhBQUF6YYbblDLli3Vo0cPTZo0yaF28+bNVV5eruzsbKf7AQAAnovvEAQAAMAF75JLLpGX1//9v+64uDh16dLFWPb29lZUVJRycnIkSTt37tSPP/6okJAQhzplZWX673//W+c2SktLJUn+/v61nuvWrVutbXXt2tWhH0nG9usSGBioNm3aGMsJCQlnzTvr9Ht96623jHV2u101NTU6cOCABg0apJYtW6p169a67rrrdN111+nmm29WYGCgkQ8ICJCks17hCAAALhwMBAEAAHDB8/X1dVi2WCx1rqupqZEk1dTUqFevXg5DstNiYmLq3EZ0dLSkU7cOn5lpaPunv8/v9PadfQ92u91Y9vLycliWTl1V2JCamhrde++9ta76k6QWLVrIz89P33zzjTZu3Kh169Zp2rRpmjFjhr7++muFh4dLkk6cOCGp/p8NAAC4sDAQBAAAgOn07NlTK1euVGxsrEJDQ516TZs2bRQaGqo9e/aoffv2Lu6wtpiYGIc/MlJdXa3vv/9e11xzjbHOz89P1dXVDq/r2bOnfvjhB7Vt27be2j4+Pho4cKAGDhyo6dOnKzw8XJ9++qmGDRsmSfr++++VmJhoDEUBAMCFje8QBAAAgOmMHDlS0dHRGjJkiLZs2aIDBw5o06ZNeuCBB3TkyJE6X+Pl5aWBAwfq888/P8/dnjJgwAB99NFH+uijj/Sf//xH9913n/FXik9LSkrS5s2blZmZqdzcXEnSY489pi+++EL333+/du3apf3792v16tWaOHGiJGnNmjVauHChdu3apUOHDumNN95QTU2NOnToYNTdsmWLrr322vP2XgEAgGsxEAQAAIDpBAYGavPmzWrRooWGDRumTp06acyYMSotLT3rFYPjxo3TihUrznrrr6uMGTNGo0eP1l133aWrr75arVq1crg6UJJmzZqlgwcPqk2bNsbtvd26ddOmTZu0f/9+XXnllerRo4emTp2qhIQESVJ4eLjef/99DRgwQJ06ddKLL76o5cuX65JLLpF06nsVP/jgA40dO/b8vmEAAOAyFvuZX0QCAAAAoE52u119+/ZVWlqabr/9dne3c178/e9/1z//+U+tW7fO3a0AAIAmwhWCAAAAgJMsFotefvllVVVVubuV88bX11fPP/+8u9sAAABNiCsEAQAAAAAAABPhCkEAAAAAAADARBgIAgAAAAAAACbCQBAAAAAAAAAwEQaCAAAAAAAAgIkwEAQAAAAAAABMhIEgAAAAAAAAYCIMBAEAAAAAAAATYSAIAAAAAAAAmAgDQQAAAAAAAMBE/h/cqVcTLtnqOwAAAABJRU5ErkJggg==",
-      "text/plain": [
-       "<Figure size 1400x500 with 2 Axes>"
-      ]
-     },
-     "metadata": {},
-     "output_type": "display_data"
-    }
-   ],
-   "source": [
-    "jq.system.scheduler.plot_solution()\n",
-    "plt.show()"
-   ]
-  },
-  {
-   "cell_type": "code",
-   "execution_count": 21,
-   "metadata": {},
-   "outputs": [
-    {
-     "data": {
-      "text/plain": [
-       "{'name': 'mix',\n",
-       " 'start': 251,\n",
-       " 'id': 'mix-d7434ba3-7b2f-4dd4-b1f8-fd488bf52846',\n",
-       " 'details': {'mixing_netlist': {'4mL_Tray1-A2': {'96wellplate-F2': 40.0},\n",
-       "   '4mL_Tray1-A1': {'96wellplate-F2': 10.0}},\n",
-       "  'duration': 120},\n",
-       " 'sample': 'sample1',\n",
-       " 'precedent': 'storage_to_spincoater--76e0a4a0-99a4-4fc5-adc6-b7cc33c13563'}"
-      ]
-     },
-     "execution_count": 21,
-     "metadata": {},
-     "output_type": "execute_result"
-    }
-   ],
-   "source": [
-    "td = jq.system.scheduler.protocols[1].worklist[1].to_dict()\n",
-    "td"
-   ]
-  },
-  {
-   "cell_type": "code",
-   "execution_count": 22,
-   "metadata": {},
-   "outputs": [],
-   "source": [
-    "mixing_netlist = td['details']['mixing_netlist']"
-   ]
-  },
-  {
-   "cell_type": "code",
-   "execution_count": 23,
-   "metadata": {},
-   "outputs": [],
-   "source": [
-    "ll = {\n",
-    "    l.name: l\n",
-    "    for l in jq.liquidlabware + [jq.mixlabware]\n",
-    "}"
-   ]
-  },
-  {
-   "cell_type": "code",
-   "execution_count": 24,
-   "metadata": {},
-   "outputs": [
-    {
-     "data": {
-      "text/plain": [
-       "{'4mL_Tray1': <LiquidLabware> 4mL_Tray1, 4.0 mL volume, 24 wells,\n",
-       " '96wellplate': <LiquidLabware> 96wellplate, 0.36 mL volume, 96 wells}"
-      ]
-     },
-     "execution_count": 24,
-     "metadata": {},
-     "output_type": "execute_result"
-    }
-   ],
-   "source": [
-    "ll"
-   ]
-  },
-  {
-   "cell_type": "code",
-   "execution_count": 27,
-   "metadata": {},
-   "outputs": [
-    {
-     "name": "stdout",
-     "output_type": "stream",
-     "text": [
-      "<LiquidLabware> 4mL_Tray1, 4.0 mL volume, 24 wells [<LiquidLabware> 96wellplate, 0.36 mL volume, 96 wells] [15.0]\n",
-      "<LiquidLabware> 4mL_Tray1, 4.0 mL volume, 24 wells [<LiquidLabware> 96wellplate, 0.36 mL volume, 96 wells] [35.0]\n"
-     ]
-    }
-   ],
-   "source": [
-    "for i, (source_str, destination_strings) in enumerate(mixing_netlist.items()):\n",
-    "    source_labware, source_well = source_str.split(\"-\")\n",
-    "    source = ll[source_labware]\n",
-    "\n",
-    "    destinations = []\n",
-    "    volumes = []\n",
-    "    for destination_str, volume in destination_strings.items():\n",
-    "        destination_labware, destination_well = destination_str.split(\"-\")\n",
-    "        destinations.append(\n",
-    "            ll[destination_labware]\n",
-    "        )\n",
-    "        volumes.append(volume)\n",
-    "    print(source, destinations, volumes)"
-   ]
-  },
-  {
-   "cell_type": "code",
-   "execution_count": 16,
-   "metadata": {},
-   "outputs": [
-    {
-     "data": {
-      "text/plain": [
-       "<Protocol> e5c62373-4abb-4351-aecc-fb4270cf318e\n",
-       "Worklist:\n",
-       "\t<Transition: storage_to_spincoater, runs from 903 - 936>\n",
-       "\t<Mix> 3 solutions into 96wellplate-E4\n",
-       "\t<Spincoat>\n",
-       "\t0-5.0s:\t1000.0 rpm, 200 rpm/s\n",
-       "\t5.0-55.0s:\t5000.0 rpm, 2000 rpm/s\n",
-       "\t<Drop> 20 uL of 1.2M MA0.7_FA0.3_Pb_Br2.1_I0.9 in DMF0.75_DMSO0.25 at -1s\n",
-       "\t<Drop> 50 uL of MethylAcetate at 33s\n",
-       "\t<Transition: spincoater_to_hotplate, runs from 1165 - 1192>\n",
-       "\t<Anneal> 110C for 60.0 minutes\n",
-       "\t<Transition: hotplate_to_storage, runs from 4792 - 4810>\n",
-       "\t<Rest> 5.0 minutes\n",
-       "\t<Transition: storage_to_characterization, runs from 5140 - 5155>\n",
-       "\t<Characterize>\n",
-       "\tPL_635nm\n",
-       "\tTransmission\n",
-       "\tPhotostability_405nm\n",
-       "\tBrightfield\n",
-       "\tDarkfield\n",
-       "\tPLImaging\n",
-       "\t<Transition: characterization_to_storage, runs from 5421 - 5439>"
-      ]
-     },
-     "execution_count": 16,
-     "metadata": {},
-     "output_type": "execute_result"
-    }
-   ],
-   "source": [
-    "s.protocol"
-   ]
-  },
-  {
-   "cell_type": "code",
-   "execution_count": 17,
-   "metadata": {},
-   "outputs": [
-    {
-     "data": {
-      "image/png": "iVBORw0KGgoAAAANSUhEUgAAA5wAAAFaCAYAAABynFJRAAAAOXRFWHRTb2Z0d2FyZQBNYXRwbG90bGliIHZlcnNpb24zLjUuMSwgaHR0cHM6Ly9tYXRwbG90bGliLm9yZy/YYfK9AAAACXBIWXMAAAsTAAALEwEAmpwYAAA2C0lEQVR4nO3deZhtZXnn/e8PDgQsBuMQRdHgiCLDUY9ExAGV9KtGFCOJ2jigpsnghMao6dgR26RbDYkDaghx4rWN2qIxYNqpVaJIQgBBEIzGVzFBMbrPUKfm8X7/2KuKomrXcA61a9ep+n6u61y17rXXeta913muveuuZ61npaqQJEmSJGm17dfrBCRJkiRJG5MFpyRJkiSpKyw4JUmSJEldYcEpSZIkSeoKC05JkiRJUldYcEqSJEmSusKCU5IkSZLUFRackiTtY5LcNcl1zb+fJvlxszyY5H1dOuY5SV7YLF+WZFs3jrPIsV+e5CVrdTxJ0upJVfU6B0mStJeSnAsMVtV5XTzGFuCbwCOqajLJZcBrq+rqVT7O/lU11WH9nYBvVNXDV/N4kqTuc4RTkqQNIskpST7bLJ+b5KIkX0/yoyS/nuTtSW5I8vkkBzTbPTLJPyS5JskXkhzRoeknAd+sqsk5634jyT8n+V6SxzVtHZTkQ80xrk3yxGb9WUneMyfPzyY5pVkeTPLnSb4FnJTkrUluSnJ9kvMAqmoYuDnJiat+0iRJXWXBKUnSxvUA2sXiM4D/BXy1qo4DRoBfa4rO84EzquqRwAeBP+3QzsnANfPWbamqE4FzgDc1614GVHOM5wEXJTlomRz7gCur6gTgO8CzgIdV1fHAn8zZ7mrgccu/ZUnSerKl1wlIkqSu+VxVTSS5Adgf+Hyz/gbgKOBo4FjgS0lotrm1QztH0C4G5/p08/Oapi2Ax9IuYKmqf0nyI+DBy+Q4BXyqWe4HRoEPNCO1n52z3c+AhyzTliRpnbHglCRp4xoDqKrpJBN128QN07R/BwhwY1WdtEw7I8D8kcqx5ucUy/8+Mcntr6qa29bozH2bzf2hJwJPBs4AXk57hHZmn5FljiNJWme8pFaSpM3ru8Ddk5wEkOSAJA/rsN13gAeuoL2vA2c2bT0YuG9zjJuBrUn2S3IfoOO9mEkOAQ6vqv8DvBo4Yc7LDwa+vZI3JUlaPxzhlCRpk6qq8SRnAO9Ocjjt3wveCdw4b9PPAR9ZQZPvA/6yuYR3EjirqsaSfAP4IXAT7eL1m4vsfyjwd819nwFeM+e1k4FzV/K+JEnrh49FkSRJy0ryt8Drqupfe3DshwOvqaoXrPWxJUl3jAWnJElaVpKjgXtU1dd6cOxfBf61qm5e62NLku4YC05JkiRJUlc4aZB6LslTknw3yfeTvKHD67+Q5BPN61cmOaoHaW5IKzj3r5nzAPYvJ/nlXuS50Sx33uds9+wklWTbWua3ka3k3Cf5zabf35jkb9Y6x41qBZ83903y1STXNp85T+tFnhtNkg8m+VmSjhMupe3dzf/L9UkesdY5bkQrOO9nNuf7hiRXJDmh03bac8ud+znbPSrJZHMfu7rIglM9lWR/4L3AU4FjgOclOWbeZi8FdlbVA4F3AG9b2yw3phWe+2uBbc0D2C8G3r62WW48KzzvJDkUeBVw5dpmuHGt5NwneRDwh8DJVfUw4Jy1znMjWmG/fyPwv6vq4cBzaU9ApDvuw8BTlnj9qcCDmn9nA3+5BjltBh9m6fP+Q+AJVXUc8BbgwrVIapP4MEuf+5nPpLcBX1yLhDY7C0712onA96vqB1U1DnwceOa8bZ4JXNQsXww8Oc0TynWHLHvuq+qrVTXchP8EHLnGOW5EK+nz0P4F5G3A6Fomt8Gt5Nz/F+C9VbUToKp+tsY5blQrOfcFHNYsHw78ZA3z27Cae253LLHJM4H/t9r+CbhzkiPWJruNa7nzXlVXzHzO4PfrqlpBnwd4BfApwM/4NWDBqV67N/Dvc+JbmnUdt6mqSaAfuOuaZLexreTcz/VS2o9G0B2z7HlvLmm7T1X9/VomtgmspM8/GHhwkm8k+ackS/6VXCu2knN/LvD8JLcA/4f2L4Tqvj39LtDq8/t1DSW5N/AsHM1fMz6HU9Kykjwf2AY8ode5bHRJ9gP+Ajirx6lsVltoX1p4Cu0Rh68lOa6qdvUyqU3iecCHq+rPk5wEfCTJsVU13evEpG5J8kTaBedje53LJvJO4PVVNe0Fc2vDglO99mPgPnPiI5t1nba5JckW2pdabV+b9Da0lZx7kpwK/BHte03G1ii3jWy5834ocCxwWfNFeE/gkiTPqKqr1yzLjWklff4W4MqqmgB+mOR7tAvQq9YmxQ1rJef+pTT3XVXVPyY5CLgbXvLWbSv6LtDqS3I88H7gqVXl7zVrZxvw8eY79m7A05JMVtVneprVBuYlteq1q4AHJblfkgNpTxRxybxtLgFe1CyfAXylfJ7Palj23DcPW/8r4Bney7ZqljzvVdVfVXerqqOq6ija9/ZYbK6OlXzefIb26CZJ7kb7EtsfrGGOG9VKzv2/AU8GSPJQ4CDg52ua5eZ0CfDCZrbaRwP9VXVrr5Pa6JLcF/g08IKq+l6v89lMqup+c75jLwZ+z2KzuxzhVE9V1WSSlwNfAPYHPlhVNyb578DVVXUJ8AHal1Z9n/ZN4M/tXcYbxwrP/Z8BhwCfbP4S+G9V9YyeJb0BrPC8qwtWeO6/APynJDcBU8AfOPJwx63w3P8+8NdJXk17AqGz/OPiHZfkY7T/iHK35v7YNwEHAFTVBbTvl30a8H1gGHhxbzLdWFZw3v+Y9nwU72u+XyerykdgrYIVnHutsfhZLkmSJEnqBi+plSRJkiR1hQWnJEmSJKkrLDglSZIkSV1hwSlJkiRJ6goLTkmSJElSV1hwat1Kcnavc9isPPe947nvDc9773jue8Pz3jue+97x3PeGBafWMz8Uesdz3zue+97wvPeO5743PO+947nvHc99D1hwSpIkSZK6IlXV6xy0ju2333518MEH9+TYk5OTbNmypSfH3uw8973jue8Nz3vveO57w/PeO5773vHcd9fw8HBV1YIBTc+4lnTwwQczNDTU6zQkSZIkrWNJRjqt95JaSZIkSVJXWHBKkiRJkrrCglOSJEmS1BUWnJIkSZKkrrDglCRJkiR1hQWnJEmSJKkrLDglSZIkSV1hwSlJkiRJ6goLTkmSJElSV2zpdQKSJEmStG5991IYuLXXWdzm0CPg6NN6ncWKOcIpSZIkSeqKVFWvc9A61tfXV0NDQ71OQ5IkSdI6lmS4qvrmr9/nRziT3DPJx5P8f0muSfJ/kpyd5LNrnMd/3cv93p/kmL3Y76wk97qj7UiSJElSt+zTI5xJAlwBXFRVFzTrTgCeAfxKVT19L9vdUlWTe7jPYFUdsof77F9VU3uW3ey+lwGvraqr92b/lXKEU5IkSdJyFhvh3NcnDXoiMDFTbAJU1beS/CLw5CQXA8cC1wDPr6pK8sfAacDBtIvV327WXwZcBzwW+FiS7wFvBA4EtgNnVtV/JDkEOB/YBhTwZuBRwMFJrgNurKozkzwfeGWz/5XA71XVVJJB4K+AU4GXJfkT4LXAvYD/3ryNg4EDq+p+nfIFnt0c/6NJRoCTgM/RFKBJngf8VyDA31fV66FdFAPvAp4OjADPrKr/uIP/B5IkSdId87k3wE9v6HUWbfc8Dp761l5nsWHs65fUzhSTnTwcOAc4Brg/cHKz/j1V9aiqOpZ2ETd3FPTAqtpWVX8OXA48uqoeDnwceF2zzX8D+qvquKo6HvhKVb0BGKmqrU2x+VDgOcDJVbUVmALObPbvA66sqhOq6vKZA1fVJc3+W4FvAectlm9VXQxcTbsI3lpVIzPtNJfZvg14ErAVeFSS0+cc+5+q6gTga8B/6XTimkuSr05y9eTkHg30SpIkSdKsfX2Ecyn/XFW3ADQjj0fRLiKfmOR1wJ2AuwA3Apc2+3xizv5HAp9IcgTtUcofNutPBZ47s1FV7exw7CcDjwSual/1y8HAz5rXpoBPLZZ0k9tIVb23WbVUvp08Crisqn7etPdR4PHAZ4BxYObe1muAX+3UQFVdCFwI7UtqlziWJEmSdMc5orhh7esF543AGYu8NjZneQrYkuQg4H3Atqr69yTnAgfN2W7uzYrnA39RVZckOQU4dw/yCu37Sv+ww2uji923meRU4DdoF4isIN89NVG33bQ7xb7//y9JkiRpHdvXL6n9CvALSc6eWZHkeOBxi2w/U6y1mnsxFytWAQ4Hftwsv2jO+i8BL5tzvF9sFieSHNAsfxk4I8kvNdvcJckvL/VGmtffC/zGnEtkl8p3ADi0Q1P/DDwhyd2S7A88D/iHpY4tSZIkSd2wT49wNZP9PAt4Z5LXA6PAzbQvH+20/a4kfw18G/gpcNUSzZ8LfDLJTtqF7f2a9X8CvDfJt2mPEr4Z+DTtS1CvT/LN5j7ONwJfTLIfMEG7SP3REsc7C7gr8JnmMtyfVNXTlsj3w8AFcyYNmnmPtyZ5A/BVbps06O+WOK4kSZI2uOtvHqB/aKLXacw6vO8Ajj+q09iJNpp9+rEo6j4fiyJJkrTvs+BUt23Ux6JIkiRJWobFnXplX7+HU5IkSZK0TllwSpIkSZK6wktqJUmSpFXw5ktv5Kaf7O51GrOOuddhvOm0h/U6DW1yjnBKkiRJkrrCWWq1JGeplSRJkrScxWapdYRTkiRJktQVFpySJEmSpK6w4JQkSZIkdYUFpyRJkiSpKyw4taSqYnh4eHa51WoxMjLSMZ6enqbVajE6OrpkPDY2BsDU1FTHeHx8HIDJycmO8cTEBAATExMd48nJSQDGx8c7xlNTUwCMjY11jKenpwEYHR1dMh4ZGaHVajEz8db8eHh4mFarNXsuh4eH2b59+2w8NDS0IN6xY8dsPDg4uCDeuXPnbDwwMLAg3rVr12y8e/fuBXF/f/9s3N/fvyDevfu2qdx37dq1IB4YGJiNd+7cuSAeHBycjXfs2LEgnjsB1fbt2xfEM30NoNVq2ffse7Oxfc++B/Y9+559b25s37Pvwfrre51YcEqSJEmSusLHomhJPhZFkiRJ0nJ8LIokSZIkaU1ZcEqSJEmSusKCU5IkSZLUFRackiRJkqSusOCUJEmSJHWFBackSZIkqSssOCVJkiRJXWHBKUmSJEnqCgtOSZIkSVJXWHBKkiRJkrrCglOSJEmS1BVbep2AOktyV+DLTXhPYAr4eROfWFXje9HmmcDrgQADwO9W1bdWIV1JkiRJWsCCc52qqu3AVoAk5wKDVXXezOtJtlTV5B42+0PgCVW1M8lTgQuBX1mdjCVJkiTp9rykdh+S5MNJLkhyJfD2JCcm+cck1ya5IsnRzXZfS7J1zn6XJzmhqq6oqp3N6n8Cjlz7dyFJkiRps3CEc99zJPCYqppKchjwuKqaTHIq8D+AZwMfAM4CzknyYOCgDpfOvhT4XKcDJDkbOBvgwAMP7M67kCRJkrThWXDuez5ZVVPN8uHARUkeBBRwwMw2wH9L8gfAS4APz20gyRNpF5yP7XSAqrqQ9uW29PX11Wq/AUmSJEmbg5fU7nuG5iy/BfhqVR0LnAYcBFBVw8CXgGcCvwl8dGaHJMcD7wee2dwnKkmSJEld4Qjnvu1w4MfN8lnzXns/cCnw9Zn7NpPcF/g08IKq+t5aJSlJkiRpc3KEc9/2duB/JrmWeX88qKprgN3Ah+as/mPgrsD7klyX5Oo1y1SSJEnSppMqb9HbiJLcC7gMeEhVTe9tO319fTU0NLT8hpIkSZI2rSTDVdU3f70jnBtQkhcCVwJ/dEeKTUmSJEm6Ixzh1JIc4ZQkSZK0HEc4JUmSJElryoJTkiRJktQVFpySJEmSpK6w4JQkSZIkdYUFpyRJkiSpKyw4JUmSJEldYcEpSZIkSeoKC05JkiRJUldYcGpJVcXw8PDscqvVYmRkpGM8PT1Nq9VidHR0yXhsbAyAqampjvH4+DgAk5OTHeOJiQkAJiYmOsaTk5MAjI+Pd4ynpqYAGBsb6xhPT08DMDo6umQ8MjJCq9WiqjrGw8PDtFqt2XM5PDzM9u3bZ+OhoaEF8Y4dO2bjwcHBBfHOnTtn44GBgQXxrl27ZuPdu3cviPv7+2fj/v7+BfHu3btn4127di2IBwYGZuOdO3cuiAcHB2fjHTt2LIiHhoZm4+3bty+IZ/oaQKvVsu/Z92Zj+559D+x79j373tzYvmffg/XX9zqx4JQkSZIkdUVmqnOpk76+vpr7FzFJkiRJmi/JcFX1zV/vCKckSZIkqSssOCVJkiRJXWHBKUmSJEnqCgtOSZIkSVJXWHBKkiRJkrrCglOSJEmS1BUWnJIkSZKkrrDglCRJkiR1hQWnJEmSJKkrtvQ6AUmSJEmbwHcvhYFbe53F0g49Ao4+rddZbCiOcEqSJEmSuiJV1esc1EGSuwJfbsJ7AlPAz5v4xKoa34s2HwJ8CHgE8EdVdd5y+/T19dXQ0NCeHkqSJEnSJpJkuKr65q/3ktp1qqq2A1sBkpwLDM4tEJNsqarJPWx2B/BK4PTVyVKSJEmSFucltfuQJB9OckGSK4G3JzkxyT8muTbJFUmObrb7WpKtc/a7PMkJVfWzqroKmOjRW5AkSZK0iTjCue85EnhMVU0lOQx4XFVNJjkV+B/As4EPAGcB5yR5MHBQVX2rZxlLkiRp7XzuDfDTG3qdxdLueRw89a29zkJrwBHOfc8nq2qqWT4c+GSSbwPvAB42sw3w9CQHAC8BPrwnB0hydpKrk1w9ObmnV+1KkiRJUpsjnPueuTP4vAX4alU9K8lRwGUAVTWc5EvAM4HfBB65JweoqguBC6E9adAq5CxJkqS14sih1hELzn3b4cCPm+Wz5r32fuBS4OtVtXMtk5IkSZIk8JLafd3bgf+Z5Frm/fGgqq4BdtN+DAoASe6Z5BbgNcAbk9zS3AcqSZIkSavO53BuUEnuRfsS24dU1fTetuNzOCVJkjq7/uYB+ofW9+T/h/cdwPFHHdrrNLQJLPYcTkc4N6AkLwSuBP7ojhSbkiRJknRHOMKpJTnCKUmSJGk5jnBKkiRJktaUBackSZIkqSt8LIokSZLWvTdfeiM3/WR3r9NY1DH3Oow3nfawXqchrTuOcEqSJEmSusJJg7QkJw2SJEmStBwnDZIkSZIkrSkLTkmSJElSV1hwSpIkSZK6woJTS6oqhoeHZ5dbrRYjIyMd4+npaVqtFqOjo0vGY2NjAExNTXWMx8fHAZicnOwYT0xMADAxMdExnpycBGB8fLxjPDU1BcDY2FjHeHp6GoDR0dEl45GREVqtFjP3Qc+Ph4eHabVas+dyeHiY7du3z8ZDQ0ML4h07dszGg4ODC+KdO3fOxgMDAwviXbt2zca7d+9eEPf398/G/f39C+Ldu2+b/W/Xrl0L4oGBgdl4586dC+LBwcHZeMeOHQviufcDb9++fUE809cAWq2Wfc++Nxvb9+x7YN+z79n35sb2PfserL++14kFpyRJkiSpK5ylVktyllpJkiRJy3GWWkmSJEnSmrLglCRJkiR1hQWnJEmSJKkrLDglSZIkSV1hwSlJkiRJ6goLTkmSJElSV1hwSpIkSZK6woJTkiRJktQVFpySJEmSpK6w4JQkSZIkdYUFpyRJkiSpKyw4V0mSwXnxWUnes8w+pyc5ZgVtr6StU5I8ZgVtPTPJ9UmuS3J1kscut48kSZIk7Q0Lzt46HVi24FyhU4BlC07gy8AJVbUVeAnw/lU6viRJkiTdjgXnGkhyVJKvNCOLX05y32Y08hnAnzWjjQ9IclmSdzXxt5Oc2KGt05JcmeTaJP83yT2SHAX8DvDqZt/HJbl7kk8luar5dzJAVQ1WVTXN9QE1/xiSJEmStBq29DqBDeTgJNfNie8CXNIsnw9cVFUXJXkJ8O6qOj3JJcBnq+pigCQAd6qqrUkeD3wQOHbecS4HHl1VleS3gNdV1e8nuQAYrKrzmrb+BnhHVV2e5L7AF4CHNq89C/ifwC8Bv7bK50GSJEmSAAvO1TTSXKYKtO+7BLY14UnArzfLHwHevkQ7HwOoqq8lOSzJnee9fiTwiSRHAAcCP1yknVOBY5oiFuCwJIc0I5x/C/xtU9S+pdl2VpKzgbMBDjzwwCVSlSRJkqTFeUnt+jP/Etf58fnAe6rqOOC3gYMWaWc/2iOhW5t/966q201sVFVfA+6f5G7z1l9YVduqatuWLf5NQpIkSdLeseBcG1cAz22WzwS+3iwPAIfO2/Y5AM3ssf1V1T/v9cOBHzfLL5qzfn5bXwReMRMk2dr8fGCaYc8kjwB+Adi+x+9IkiRJkpZhwbk2XgG8OMn1wAuAVzXrPw78QTMB0AOadaNJrgUuAF7aoa1zgU8muQZozVl/KfCsmUmDgFcC25qJim6iPakQwLOBbzf3m74XeM6cSYQkSZIkadXEWmP9SHIZ8NqqurrXuczo6+uroaGhXqchSZIkaR1LMlxVffPXO8IpSZIkSeoKZ4RZR6rqlF7nIEmSJEmrxRFOSZIkSVJXWHBKkiRJkrrCglOSJEmS1BUWnJIkSZKkrrDglCRJkiR1hQWnJEmSJKkrLDglSZIkSV1hwSlJkiRJ6goLTi2pqhgeHp5dbrVajIyMdIynp6dptVqMjo4uGY+NjQEwNTXVMR4fHwdgcnKyYzwxMQHAxMREx3hychKA8fHxjvHU1BQAY2NjHePp6WkARkdHl4xHRkZotVpUVcd4eHiYVqs1ey6Hh4fZvn37bDw0NLQg3rFjx2w8ODi4IN65c+dsPDAwsCDetWvXbLx79+4FcX9//2zc39+/IN69e/dsvGvXrgXxwMDAbLxz584F8eDg4Gy8Y8eOBfHQ0NBsvH379gXxTF8DaLVa9j373mxs37PvgX3Pvmffmxvb9+x7sP76XicWnJIkSZKkrshMdS510tfXV3P/IiZJkiRJ8yUZrqq++esd4ZQkSZIkdYUFpyRJkiSpKyw4JUmSJEldYcEpSZIkSeoKC05JkiRJUldYcEqSJEmSusKCU5IkSZLUFRackiRJkqSusOCUJEmSJHXFll4nIEnrwncvhYFbe52FJEkb06FHwNGn9ToL9YAjnJIkSZKkrkhV9TqHfV6Swao6ZE58FrCtql6+xD6nA9+rqpuWaXslbZ0CjFfVFcu0dSbweiDAAPC7VfWtpfbp6+uroaGhpTaRJEmStMklGa6qvvnrHeHsndOBY1aprVOAx6xgux8CT6iq44C3ABeu0vElSZIkaQELzi5LclSSryS5PsmXk9w3yWOAZwB/luS6JA9IclmSdzXxt5Oc2KGt05JcmeTaJP83yT2SHAX8DvDqZt/HJbl7kk8luar5dzJAVV1RVTub5v4JOHKNToMkSZKkTchJg1bHwUmumxPfBbikWT4fuKiqLkryEuDdVXV6kkuAz1bVxQBJAO5UVVuTPB74IHDsvONcDjy6qirJbwGvq6rfT3IBMFhV5zVt/Q3wjqq6PMl9gS8AD53X1kuBz63O25f2wOfeAD+9oddZSJK0Md3zOHjqW3udhTTLgnN1jFTV1plg5r7LJjwJ+PVm+SPA25do52MAVfW1JIclufO8148EPpHkCOBA2pfIdnIqcExTxAIcluSQqhps8nsi7YLzsZ12TnI2cDbAgQceuES6kiRJkrQ4C871Zf4MTvPj84G/qKpLmomCzl2knf1oj4SOzn8hyfHA+4GnVtX2jklUXUhzf2dfX5+zSml1+VdXSZKkTcN7OLvvCuC5zfKZwNeb5QHg0HnbPgcgyWOB/qrqn/f64cCPm+UXzVk/v60vAq+YCZJsbX7eF/g08IKq+t5evBdJkiRJWjELzu57BfDiJNcDLwBe1az/OPAHzQRAD2jWjSa5FriA9iWv850LfDLJNUBrzvpLgWfNTBoEvBLY1kxUdBPtSYUA/hi4K/C+ZturV+9tSpIkSdLt+RzOdSLJZcBrq2pdFYE+h3Pfdf3NA/QPTfQ6DUmSNqTD+w7g+KPmX6wmbV4+h1OSJEmStKYc4dSSHOGUJEmStBxHOCVJkiRJa8qCU5IkSZLUFT6HU7qD3nzpjdz0k929TkOSpA3pmHsdxptOe1iv05C0lxzhlCRJkiR1hZMGaUlOGiRJkiRpOU4aJEmSJElaUxackiRJkqSusOCUJEmSJHWFBackSZIkqSssOLWkqmJ4eHh2udVqMTIy0jGenp6m1WoxOjq6ZDw2NgbA1NRUx3h8fByAycnJjvHExAQAExMTHePJyUkAxsfHO8ZTU1MAjI2NdYynp6cBGB0dXTIeGRmh1WoxM/HW/Hh4eJhWqzV7LoeHh9m+fftsPDQ0tCDesWPHbDw4OLgg3rlz52w8MDCwIN61a9dsvHv37gVxf3//bNzf378g3r37tse77Nq1a0E8MDAwG+/cuXNBPDg4OBvv2LFjQTx3Aqrt27cviGf6GkCr1bLv2fdmY/uefQ/se/Y9+97c2L5n34P11/c6seCUJEmSJHWFj0XRknwsiiRJkqTl+FgUSZIkSdKasuCUJEmSJHWFBackSZIkqSssOCVJkiRJXWHBKUmSJEnqCgtOSZIkSVJXWHBKkiRJkrrCglOSJEmS1BUWnJIkSZKkrrDglCRJkiR1hQXnKkgyOC8+K8l7ltnn9CTHrKDtlbR1SpLHrKCthyT5xyRjSV673PaSJEmSdEdYcPbO6cCyBecKnQIsW3ACO4BXAuet0nElSZIkaVEWnF2W5KgkX0lyfZIvJ7lvMxr5DODPklyX5AFJLkvyrib+dpITO7R1WpIrk1yb5P8muUeSo4DfAV7d7Pu4JHdP8qkkVzX/Tgaoqp9V1VXAxFqeA0mSJEmb05ZeJ7BBHJzkujnxXYBLmuXzgYuq6qIkLwHeXVWnJ7kE+GxVXQyQBOBOVbU1yeOBDwLHzjvO5cCjq6qS/Bbwuqr6/SQXAINVdV7T1t8A76iqy5PcF/gC8NBuvHFJkiRJWowF5+oYqaqtM0GSs4BtTXgS8OvN8keAty/RzscAquprSQ5Lcud5rx8JfCLJEcCBwA8XaedU4JimiAU4LMkhVTW4yPa3k+Rs4GyAAw88cCW7SJIkSdICXlK7vtQy8fnAe6rqOOC3gYMWaWc/2iOhW5t/915psQlQVRdW1baq2rZli3+TkCRJkrR3LDi77wrguc3ymcDXm+UB4NB52z4HIMljgf6q6p/3+uHAj5vlF81ZP7+tLwKvmAmSbN3L3CVJkiRpr1lwdt8rgBcnuR54AfCqZv3HgT9oJgB6QLNuNMm1wAXASzu0dS7wySTXAK056y8FnjUzaRDtmWi3NRMV3UR7UiGS3DPJLcBrgDcmuSXJYav6biVJkiSpkar5V22qF5JcBry2qq7udS5z9fX11dDQUK/TkCRJkrSOJRmuqr756x3hlCRJkiR1hTPCrBNVdUqvc5AkSZKk1eQIpyRJkiSpKyw4JUmSJEldYcEpSZIkSeoKC05JkiRJUldYcEqSJEmSusKCU5IkSZLUFRackiRJkqSusOCUJEmSJHWFBackSZIkqSssOLWkqmJ4eHh2udVqMTIy0jGenp6m1WoxOjq6ZDw2NgbA1NRUx3h8fByAycnJjvHExAQAExMTHePJyUkAxsfHO8ZTU1MAjI2NdYynp6cBGB0dXTIeGRmh1WpRVR3j4eFhWq3W7LkcHh5m+/bts/HQ0NCCeMeOHbPx4ODggnjnzp2z8cDAwIJ4165ds/Hu3bsXxP39/bNxf3//gnj37t2z8a5duxbEAwMDs/HOnTsXxIODg7Pxjh07FsRDQ0Oz8fbt2xfEM30NoNVq2ffse7Oxfc++B/Y9+559b25s37Pvwfrre51YcEqSJEmSuiIz1bnUSV9fX839i5gkSZIkzZdkuKr65q93hFOSJEmS1BUWnJIkSZKkrrDglCRJkiR1hQWnJEmSJKkrLDglSZIkSV1hwSlJkiRJ6goLTkmSJElSV1hwSpIkSZK6YkuvE5C0yX33Uhi4de/3H94OAQ6+657ve+gRcPRpe39sSZIkLckRTkmSJElSV6Sqep2D1rG+vr4aGhrqdRqSJEmS1rEkw1XVN3/9ikY4k/xRkhuTXJ/kuiS/ssS2v5PkhXck2ZVKclaSe+3FfucmeW2H9VfcgVyekeQNi7w22Pw8Jcln9/YYyxz/siTbmuWbk9ytG8eRJEmSpJVa9h7OJCcBTwceUVVjTSFz4GLbV9UFq5jfcs4Cvg38ZKU7JFn0PVfVY/Y2kaq6BLhkb/fvpST7V9VUr/OQJEmStLGsZNKgI4BWVY0BVFUL2qNowP8GngqMAP+5qr6f5FxgsKrOS3IZcCXwRODOwEur6utJ9gfeBjwFmAb+uqrOT/Jk4Lwmr6uA322K3D8GTgMOBq4Afht4NrAN+GiSEeAk4BjgL4BDgBZwVlXd2uRxHfBY4GOLvdEkg1V1SJIA5wO/Cvw7MA58sKoubt73tqpqNSOK51XVKUnOata/PMn9gL9p8vi7eYc5JMnFwLHANcDzq6o6vcdm/WLn8GDgQ8AJwL80+3V6T88HXkn7jwRXAr9XVVPNqOtfAacCLwMuX+y8aIP43Bvgpzfs/f47ftD+eZf77/m+9zwOnvrWvT+2JEmS9kkruaT2i8B9knwvyfuSPGHOa/1VdRzwHuCdi+y/papOBM4B3tSsOxs4CthaVcfTLhoPAj4MPKdpcwvwu83276mqR1XVsbQLq6dX1cXA1cCZVbUVmKRdJJ5RVY8EPgj86Zw8DqyqbVX15yt4z88CjqZdwL4Q2NORz3cBf9m8j/nTbz6c9rk4Brg/cPJi73HOPp3O4e8Cw1X10GbdI+cnkeShwHOAk5tzNAWc2bzcB1xZVSdU1eXz9js7ydVJrp6cnNzDty5JkiRJbcuOcFbVYJJHAo+jPcr2iTn3Kn5szs93LNLEp5uf19AuMqE9qnZBVU02x9iR5ATgh1X1vWabi2iPvL0TeGKS1wF3Au4C3AhcOu84R9MeNfxSe4CS/bl9sfeJ5d7rHI8HPtZcZvqTJF/Zg32hXUQ+u1n+CO3R3Bn/XFW3ACS5jvY5uZyl32Onc/h44N0AVXV9kus75PFk2oXoVc05ORj4WfPaFPCpTslX1YXAhdCeNGj5t6t9giOMkiRJWmMreg5nU3hdBlyW5AbgRTMvzd1skd3Hmp9TKz3eXM3I5/toX676780luwd12hS4sapOWqSp1ZpqdZLbRoY75TFjufMBzTlZwXvc23MY4KKq+sMOr41636YkSZKkblr2ktokRyd50JxVW4EfNcvPmfPzH/fguF8CfntmAp8kdwG+CxyV5IHNNi8A/oHbCq9WkkOAM+a0MwAc2ix/F7h7M8kRSQ5I8rA9yGmurwHPSbJ/kiNoj+zOuJnbLl999vwdG98Antssn7nINnMt9R6XyvE/AyQ5Fji+wzZfBs5I8kvNdndJ8ssraFuSJEmS7rCVjJYdApyf5M60R/e+T/sezKcDv9hcyjkGPG8Pjvt+4MHA9UkmaE8a9J4kLwY+2RSiV9G+7HYsyV/Tno32p836GR8GLpgzadAZwLuTHN68t3fSvjS1kzcmOWcmqKoj57z2t8CTgJuAf+P2xfSbgQ8keQvtUd9OXgX8TZLXs3DSoAWqatcS73Exfwl8KMl3gO/Qvtx2frs3JXkj8MUk+wETtC9T/tH8bbV6rr95gP6hib3ef3C0PfB8yEH77/G+h/cdwPFHHbr8hpIkSdIaSNXe3aI3d7bWVc1oHUryYeCzzURFm0pfX18NDa3W1cibgwWnJEmSNpskw1XVN3/9Ht9TKWlpFnySJElS216PcGpzcIRTkiRJ0nIWG+FcyXM4JUmSJEnaY15Sq33Wmy+9kZt+snuv9//R9vbI7S/fdcEfYpZ1zL0O402n7e0kyJIkSdLm4AinJEmSJKkrvIdTS/IeTkmSJEnL8R5OSZIkSdKasuCUJEmSJHWFBackSZIkqSssOCVJkiRJXWHBqSVVFcPDw7PLrVaLkZGRjvH09DStVovR0dEl47GxMQCmpqY6xuPj4wBMTk52jCcmJgCYmJjoGE9OTgIwPj7eMZ6amgJgbGysYzw9PQ3A6OjokvHIyAitVouZibfmx8PDw7RardlzOTw8zPbt22fjoaGhBfGOHTtm48HBwQXxzp07Z+OBgYEF8a5du2bj3bt3L4j7+/tn4/7+/gXx7t23PWZm165dC+KBgYHZeOfOnQviwcHB2XjHjh0L4rkTUG3fvn1BPNPXAFqtln3Pvjcb2/fse2Dfs+/Z9+bG9j37Hqy/vteJBackSZIkqSt8LIqW5GNRJEmSJC3Hx6JIkiRJktaUBackSZIkqSssOCVJkiRJXWHBKUmSJEnqCgtOSZIkSVJXWHBKkiRJkrrCglOSJEmS1BUWnJIkSZKkrrDglCRJkiR1xZZeJyBpk/nupTBw6+3XHXoEHH3a5sxDkqSNbu537r70Xbse816POS3DEU5JkiRJUlekqnqdw5pJcg/gHcCjgZ3AOPD2qvrbvWjrHODCqhrew/0OAf4M+E9AP1DABVX114tsf0VVPWZP81stfX19NTQ01KvDS5IkSdoHJBmuqr756zfNCGeSAJ8BvlZV96+qRwLPBY7cyybPAe60yLH2X2K/99Mudh9UVY8AngLcpUMbWwC6XWzOHEeSJEmSVtumGeFM8mTgj6vqCR1eOwr4CDBTkb+8qq5IcgpwLtACjgWuAZ4PvAI4D/gu0KqqJyYZBP4KOBX4FPCIqjq9af9Xgd8DXgt8CXhgVU13yOMU4C20C9KHVNWDkwxW1SHNa/8dGAAeCHwV+L2qmm6O/de0R01/Cjy3qn6e5AHAe4G7A8PAf6mqf0nyYWAUeDjwjap6zWLnzRHOfdjn3gA/veH26+55HDz1rZszD0mSNrq537n7ynftest5/u8t6yGnfcRiI5ybaXTrYcA3F3ntZ8CvVtVokgcBHwO2Na89vNn3J8A3gJOr6t1JXgM8sapazXZ9wJVV9fvNaOp3kty9qn4OvBj4YNPOtzoVm3M8Aji2qn7Y4bUTgWOAHwGfB34duLg59tVV9eokfwy8CXg5cCHwO1X1r0l+BXgf8KSmrSOBx1TV1PyDJDkbOBvgwAMPXCJVSZIkSVrcZio4byfJe4HH0r6P81TgPUm2AlPAg+ds+s9VdUuzz3XAUcDlHZqcoj2ySVVVko8Az0/yIeAk4IXA0+bl8EfAbwC/VFX3mnO8TsXmzGs/aPb9WJP/xcA08Ilmm/8FfLq5V/QxwCfb9S8AvzCnrU92Kjab/C+kXazS19e3OYbAN6L18te49ZKHJEkb3b74nbvecl5v+WwAm6ngvBF49kxQVS9LcjfgauDVwH8AJ9C+r3V0zn5jc5anWPycjc4r4D4EXNq09cmqmkxyE3BCkv2qarqq/hT40+aS2BlLXb86v/hbrBis5n3sqqqti2zjdbKSJEmSumrTTBoEfAU4KMnvzlk3M+nP4cCtzaWuLwCWmvRnxgBw6GIvVtVPaF+G+0baxSdV9X3aBe6fzEwslOQgIIu1M8+JSe6XZD/gOdw20rofcEaz/J+By6tqN/DDJL/RHCdJTljhcSRJkiTpDts0I5zNZa6nA+9I8jrg57RH+V5P+97OTyV5Ie17I1cy+nch8PkkP6mqJy6yzUeBu1fVd+as+y3aj0X5fpLtwAjwuhW+jauA93DbpEEzj3MZol2MvpH2/ajPadafCfxls/4A4OPAt1Z4LK3Q9TcP0D80cbt1h/cdwPFHLfr3iA2dhyRJG93c79z1/l27HnOd/zvLeslL3bFpCk6AqrqV9qNQOjl+zvLrm+0vAy6bs//L5yyfD5w/Jz6kQ5uPpT177NwcdgO/vUh+tzteh3Z3V9XTF9l3wUyzzb2gT+mw/qxObUiSJEnSato0j0VZa0muoT3y+KtVNbbc9ito7xTgtZ0KzplHp9zRY3TiY1EkSZIkLWexx6JYcGpJFpySJEmSlrNYwbmZJg2SJEmSJK2hTXUPp/Ztb770Rm76ye7brTvmXofxptMetinzkCRpo5v/nbtev2/n5rleclyPOWlzcoRTkiRJktQV3sOpJXkPpyRJkqTleA+nJEmSJGlNWXBKkiRJkrrCglOSJEmS1BUWnJIkSZKkrrDglCRJkiR1hQWnJEmSJKkrLDglSZIkSV1hwSlJkiRJ6goLTkmSJElSV1hwSpIkSZK6woJTkiRJktQVqape56B1LMk0MNKjw28BJnt0bG1e9jv1gv1Oa80+p16w321sB1fVggFNC06tW0murqptvc5Dm4v9Tr1gv9Nas8+pF+x3m5OX1EqSJEmSusKCU5IkSZLUFRacWs8u7HUC2pTsd+oF+53Wmn1OvWC/24S8h1OSJEmS1BWOcEqSJEmSusKCU+tSkqck+W6S7yd5Q6/z0caT5D5JvprkpiQ3JnlVs/4uSb6U5F+bn7/Y61y18STZP8m1ST7bxPdLcmXzmfeJJAf2OkdtLEnunOTiJP+S5DtJTvLzTt2W5NXNd+y3k3wsyUF+3m0+Fpxad5LsD7wXeCpwDPC8JMf0NittQJPA71fVMcCjgZc1/ewNwJer6kHAl5tYWm2vAr4zJ34b8I6qeiCwE3hpT7LSRvYu4PNV9RDgBNr9z887dU2SewOvBLZV1bHA/sBz8fNu07Hg1Hp0IvD9qvpBVY0DHwee2eOctMFU1a1V9c1meYD2L1/3pt3XLmo2uwg4vScJasNKciTwa8D7mzjAk4CLm03sd1pVSQ4HHg98AKCqxqtqF37eqfu2AAcn2QLcCbgVP+82HQtOrUf3Bv59TnxLs07qiiRHAQ8HrgTuUVW3Ni/9FLhHr/LShvVO4HXAdBPfFdhVVZNN7GeeVtv9gJ8DH2ou5X5/kj78vFMXVdWPgfOAf6NdaPYD1+Dn3aZjwSlpU0tyCPAp4Jyq2j33tWpP4+1U3lo1SZ4O/Kyqrul1LtpUtgCPAP6yqh4ODDHv8lk/77TamnuCn0n7Dx73AvqAp/Q0KfWEBafWox8D95kTH9msk1ZVkgNoF5sfrapPN6v/I8kRzetHAD/rVX7akE4GnpHkZtq3CzyJ9r11d24uOQM/87T6bgFuqaorm/hi2gWon3fqplOBH1bVz6tqAvg07c9AP+82GQtOrUdXAQ9qZjE7kPYN5pf0OCdtMM19cx8AvlNVfzHnpUuAFzXLLwL+bq1z08ZVVX9YVUdW1VG0P9u+UlVnAl8Fzmg2s99pVVXVT4F/T3J0s+rJwE34eafu+jfg0Unu1HznzvQ7P+82mbSvoJDWlyRPo32f0/7AB6vqT3ubkTaaJI8Fvg7cwG330v1X2vdx/m/gvsCPgN+sqh09SVIbWpJTgNdW1dOT3J/2iOddgGuB51fVWA/T0waTZCvtiaoOBH4AvJj2wIOfd+qaJG8GnkN7Zvhrgd+ifc+mn3ebiAWnJEmSJKkrvKRWkiRJktQVFpySJEmSpK6w4JQkSZIkdYUFpyRJkiSpKyw4JUmSJEldYcEpSZIkSeoKC05JktapJHdNcl3z76dJftwsDyZ5X5eOeU6SF+7hPlfcgeOdkuQxe7nv3ZN8fm+PLUnqvi29TkCSJHVWVduBrQBJzgUGq+q8bh0vyRbgJcAj9mS/qtqrgrFxCjAI7HHRWlU/T3JrkpOr6ht3IAdJUpc4wilJ0j6mGRX8bLN8bpKLknw9yY+S/HqStye5IcnnkxzQbPfIJP+Q5JokX0hyRIemnwR8s6omm30uS/KOJFcn+U6SRyX5dJJ/TfInc/IZnJPXZUkuTvIvST6aJM1rNye5W7O8rdnuKOB3gFc3I7ePa0YtP5Xkqubfyc0+T5gz2nttkkObw38GOHP1z7IkaTVYcEqStO97AO1i8RnA/wK+WlXHASPArzVF5/nAGVX1SOCDwJ92aOdk4Jp568arahtwAfB3wMuAY4Gzkty1QxsPB84BjgHu37TZUVXd3LT7jqraWlVfB97VxI8Cng28v9n8tcDLqmor8LjmvQFc3cSSpHXIS2olSdr3fa6qJpLcAOwPzNzXeANwFHA07SLxS82A4/7ArR3aOQL4zrx1l8xp68aquhUgyQ+A+wDb523/z1V1S7PNdc3xL9+D93IqcEyTJ8BhSQ4BvgH8RZKPAp+eOQbwM+Bee9C+JGkNWXBKkrTvGwOoqukkE1VVzfpp2t/1oV0snrRMOyPAQZ3abtoam7N+pu2OuTSm5mwzyW1XVs0/xlz7AY+uqtF569+a5O+BpwHfSPL/VNW/NG2NzG9EkrQ+eEmtJEkb33eBuyc5CSDJAUke1mG77wAP7FIONwOPbJafPWf9AHDonPiLwCtmgiRbm58PqKobquptwFXAQ5pNHgx8uzspS5LuKAtOSZI2uKoaB84A3pbkW8B1QKeZZT8HPL5LabwZeFeSq2mPfM64FHjWzKRBwCuBbUmuT3IT7UmFAM5J8u0k1wMTTa4ATwT+vks5S5LuoNx21Y0kSdrskvwt8Lqq+tde57ISSb4GPLOqdvY6F0nSQhackiRpVpKjgXtU1dd6nctyktwdOLmqPtPrXCRJnVlwSpIkSZK6wns4JUmSJEldYcEpSZIkSeoKC05JkiRJUldYcEqSJEmSusKCU5IkSZLUFf8/My4TVJg+Ze4AAAAASUVORK5CYII=",
-      "text/plain": [
-       "<Figure size 1008x360 with 2 Axes>"
-      ]
-     },
-     "metadata": {
-      "needs_background": "light"
-     },
-     "output_type": "display_data"
-    }
-   ],
-   "source": [
-    "jq.system.scheduler.plot_solution()"
-   ]
-  },
-  {
-   "cell_type": "markdown",
-   "metadata": {},
-   "source": [
-    "Sample Generation Strategy"
-   ]
-  },
-  {
-   "cell_type": "code",
-   "execution_count": 27,
-   "metadata": {},
-   "outputs": [],
-   "source": [
-    "from ax.modelbridge.generation_strategy import GenerationStrategy, GenerationStep\n",
-    "\n",
-    "\n",
-    "\n",
-    "NUM_SOBOL = 8\n",
-    "generation_strategy = GenerationStrategy(\n",
-    "    steps=[\n",
-    "        # 1. Initialization step (does not require pre-existing data and is well-suited for\n",
-    "        # initial sampling of the search space)\n",
-    "        GenerationStep(\n",
-    "            model=Models.SOBOL,\n",
-    "            num_trials=NUM_SOBOL,  # How many trials should be produced from this generation step\n",
-    "            min_trials_observed=5,  # How many trials need to be completed to move to next model\n",
-    "            max_parallelism=NUM_SOBOL,  # Max parallelism for this step\n",
-    "            model_kwargs={\"seed\": 999},  # Any kwargs you want passed into the model\n",
-    "            model_gen_kwargs={},  # Any kwargs you want passed to `modelbridge.gen`\n",
-    "        ),\n",
-    "        # 2. Bayesian optimization step (requires data obtained from previous phase and learns\n",
-    "        # from all data available at the time of each new candidate generation call)\n",
-    "        GenerationStep(\n",
-    "            model=Models.GPEI,\n",
-    "            num_trials=-1,  # No limitation on how many trials should be produced from this step\n",
-    "            max_parallelism=5,  # Parallelism limit for this step, often lower than for Sobol\n",
-    "            # More on parallelism vs. required samples in BayesOpt:\n",
-    "            # https://ax.dev/docs/bayesopt.html#tradeoff-between-parallelism-and-total-number-of-trials\n",
-    "        ),\n",
-    "    ]\n",
-    ")"
-   ]
-  },
-  {
-   "cell_type": "markdown",
-   "metadata": {},
-   "source": [
-    "----\n",
-    "# Begin the experiment!"
-   ]
-  },
-  {
-   "cell_type": "markdown",
-   "metadata": {},
-   "source": [
-    "\n",
-    "Run `maestro.run_external(name, ot2_ip)` prior to proceeding"
-   ]
-  },
-  {
-   "cell_type": "code",
-   "execution_count": 28,
-   "metadata": {},
-   "outputs": [],
-   "source": [
-    "job_queue = ThisQueue() #dont change"
-   ]
-  },
-  {
-   "cell_type": "markdown",
-   "metadata": {},
-   "source": [
-    "Metric"
-   ]
-  },
-  {
-   "cell_type": "code",
-   "execution_count": 29,
-   "metadata": {},
-   "outputs": [],
-   "source": [
-    "from frgpascal.closedloop.metrics import BFInhomogeneity, DFMedian, PLFWHM, PLIntensity, PLPeak, PSIntensityScale"
-   ]
-  },
-  {
-   "cell_type": "code",
-   "execution_count": 102,
-   "metadata": {},
-   "outputs": [],
-   "source": [
-    "mo = MultiObjective(\n",
-    "    objectives=[\n",
-    "            Objective(PLIntensity(queue=job_queue)),\n",
-    "            Objective(PLFWHM(queue=job_queue)),\n",
-    "            ],\n",
-    ")\n",
-    "objective_thresholds = [\n",
-    "    ObjectiveThreshold(metric=metric, bound=val, relative=False)\n",
-    "    for metric, val in zip(mo.metrics, [0.4, 10])\n",
-    "]\n",
-    "\n",
-    "optimization_config = MultiObjectiveOptimizationConfig(\n",
-    "    objective=mo,\n",
-    "    objective_thresholds=objective_thresholds,\n",
-    ")"
-   ]
-  },
-  {
-   "cell_type": "code",
-   "execution_count": 103,
-   "metadata": {},
-   "outputs": [
-    {
-     "data": {
-      "text/plain": [
-       "MultiObjectiveOptimizationConfig(objective=MultiObjective(objectives=[Objective(metric_name=\"pl_intensity\", minimize=False), Objective(metric_name=\"pl_fwhm\", minimize=True)]), outcome_constraints=[], objective_thresholds=[ObjectiveThreshold(pl_intensity >= 0.4), ObjectiveThreshold(pl_fwhm <= 10)])"
-      ]
-     },
-     "execution_count": 103,
-     "metadata": {},
-     "output_type": "execute_result"
-    }
-   ],
-   "source": [
-    "optimization_config"
-   ]
-  },
-  {
-   "cell_type": "code",
-   "execution_count": 106,
-   "metadata": {},
-   "outputs": [
-    {
-     "ename": "AttributeError",
-     "evalue": "can't set attribute",
-     "output_type": "error",
-     "traceback": [
-      "\u001b[1;31m---------------------------------------------------------------------------\u001b[0m",
-      "\u001b[1;31mAttributeError\u001b[0m                            Traceback (most recent call last)",
-      "\u001b[1;32m<ipython-input-106-9da5032ddab7>\u001b[0m in \u001b[0;36m<module>\u001b[1;34m\u001b[0m\n\u001b[1;32m----> 1\u001b[1;33m \u001b[0mexp\u001b[0m\u001b[1;33m.\u001b[0m\u001b[0mimmutable_search_space_and_opt_config\u001b[0m \u001b[1;33m=\u001b[0m \u001b[1;32mFalse\u001b[0m\u001b[1;33m\u001b[0m\u001b[1;33m\u001b[0m\u001b[0m\n\u001b[0m",
-      "\u001b[1;31mAttributeError\u001b[0m: can't set attribute"
-     ]
-    }
-   ],
-   "source": [
-    "exp.immutable_search_space_and_opt_config "
-   ]
-  },
-  {
-   "cell_type": "code",
-   "execution_count": 108,
-   "metadata": {},
-   "outputs": [
-    {
-     "data": {
-      "text/plain": [
-       "MultiObjectiveOptimizationConfig(objective=MultiObjective(objectives=[Objective(metric_name=\"pl_fwhm\", minimize=True), Objective(metric_name=\"pl_intensity\", minimize=False)]), outcome_constraints=[], objective_thresholds=[ObjectiveThreshold(pl_fwhm <= 0.4), ObjectiveThreshold(pl_intensity >= 10)])"
-      ]
-     },
-     "execution_count": 108,
-     "metadata": {},
-     "output_type": "execute_result"
-    }
-   ],
-   "source": [
-    "exp.optimization_config"
-   ]
-  },
-  {
-   "cell_type": "code",
-   "execution_count": 109,
-   "metadata": {},
-   "outputs": [
-    {
-     "data": {
-      "text/plain": [
-       "MultiObjectiveOptimizationConfig(objective=MultiObjective(objectives=[Objective(metric_name=\"pl_intensity\", minimize=False), Objective(metric_name=\"pl_fwhm\", minimize=True)]), outcome_constraints=[], objective_thresholds=[ObjectiveThreshold(pl_intensity >= 0.4), ObjectiveThreshold(pl_fwhm <= 10)])"
-      ]
-     },
-     "execution_count": 109,
-     "metadata": {},
-     "output_type": "execute_result"
-    }
-   ],
-   "source": [
-    "optimization_config"
-   ]
-  },
-  {
-   "cell_type": "markdown",
-   "metadata": {},
-   "source": [
-    "Runner"
-   ]
-  },
-  {
-   "cell_type": "code",
-   "execution_count": 31,
-   "metadata": {},
-   "outputs": [],
-   "source": [
-    "job_runner = PASCALRunner(queue = job_queue)"
-   ]
-  },
-  {
-   "cell_type": "markdown",
-   "metadata": {},
-   "source": [
-    "Experiment"
-   ]
-  },
-  {
-   "cell_type": "code",
-   "execution_count": 32,
-   "metadata": {},
-   "outputs": [],
-   "source": [
-    "exp = Experiment(\n",
-    "    name = EXPERIMENT_NAME,\n",
-    "    description=EXPERIMENT_DESCRIPTION,\n",
-    "    search_space = search_space,\n",
-    "    optimization_config=optimization_config,\n",
-    "    runner=job_runner,\n",
-    ")"
-   ]
-  },
-  {
-   "cell_type": "code",
-   "execution_count": 33,
    "metadata": {
-    "code_folding": [],
-    "collapsed": false,
-    "executionStartTime": 1639600341052,
-    "executionStopTime": 1639600341062,
-    "hidden_ranges": [],
-    "originalKey": "3fd42376-4487-485d-8d14-2af1e2780153",
-    "requestMsgId": "fb1016fa-6e79-4bb5-8a68-4dd8fc82c955"
+      "captumWidgetMessage": {},
+      "kernelspec": {
+         "display_name": "python3",
+         "language": "python",
+         "metadata": {
+            "fbpkg_supported": true,
+            "is_prebuilt": true,
+            "kernel_name": "bento_kernel_ae",
+            "nightly_builds": false
+         },
+         "name": "python3"
+      },
+      "language_info": {
+         "codemirror_mode": {
+            "name": "ipython",
+            "version": 3
+         },
+         "file_extension": ".py",
+         "mimetype": "text/x-python",
+         "name": "python",
+         "nbconvert_exporter": "python",
+         "pygments_lexer": "ipython3",
+         "version": "3.8.10"
+      },
+      "last_base_url": "https://devvm3002.frc0.facebook.com:8090/",
+      "last_kernel_id": "22fd970c-2dde-4c1f-a439-66bbfbbb43b9",
+      "last_msg_id": "b1d49dc1-9824bf694d4896bac87b2d67_177",
+      "last_server_session_id": "f69f0901-efdd-4230-86a6-08d17f806aa5",
+      "outputWidgetContext": {}
    },
-   "outputs": [
-    {
-     "name": "stderr",
-     "output_type": "stream",
-     "text": [
-      "[INFO 04-05 14:58:19] Scheduler: `Scheduler` requires experiment to have immutable search space and optimization config. Setting property immutable_search_space_and_opt_config to `True` on experiment.\n"
-     ]
-    }
-   ],
-   "source": [
-    "from ax.service.scheduler import Scheduler, SchedulerOptions\n",
-    "import logging\n",
-    "\n",
-    "scheduler = Scheduler(\n",
-    "    experiment=exp,\n",
-    "    generation_strategy=generation_strategy,\n",
-    "    options=SchedulerOptions(\n",
-    "        log_filepath = os.path.join(job_queue.experiment_folder, 'ax_scheduler.log'),\n",
-    "        logging_level = logging.DEBUG,\n",
-    "        max_pending_trials=NUM_SOBOL,\n",
-    "        init_seconds_between_polls = 5,\n",
-    "        min_seconds_before_poll = 1,\n",
-    "        seconds_between_polls_backoff_factor=1\n",
-    "    ),\n",
-    ")"
-   ]
-  },
-  {
-   "cell_type": "code",
-   "execution_count": 111,
-   "metadata": {},
-   "outputs": [],
-   "source": [
-    "scheduler.generation_strategy = GenerationStrategy(\n",
-    "    steps=[\n",
-    "        GenerationStep(\n",
-    "            model=Models.MOO,\n",
-    "            num_trials=-1,  # No limitation on how many trials should be produced from this step\n",
-    "            max_parallelism=5,  # Parallelism limit for this step, often lower than for Sobol\n",
-    "            # More on parallelism vs. required samples in BayesOpt:\n",
-    "            # https://ax.dev/docs/bayesopt.html#tradeoff-between-parallelism-and-total-number-of-trials\n",
-    "        ),\n",
-    "    ]\n",
-    ")"
-   ]
-  },
-  {
-   "cell_type": "markdown",
-   "metadata": {
-    "originalKey": "f8a2cc5b-f289-497b-80b5-6807d85137b5",
-    "showInput": false
-   },
-   "source": [
-    "## 5. Running the optimization\n",
-    "\n",
-    "Once the `Scheduler` instance is set up, user can execute `run_n_trials` as many times as needed, and each execution will add up to the specified `max_trials` trials to the experiment. The number of trials actually run might be less than `max_trials` if the optimization was concluded (e.g. there are no more points in the search space)."
-   ]
-  },
-  {
-   "cell_type": "code",
-   "execution_count": 112,
-   "metadata": {},
-   "outputs": [
-    {
-     "data": {
-      "text/plain": [
-       "defaultdict(set, {<TrialStatus.COMPLETED: 3>: {0, 1, 2, 3, 4, 5, 6, 7}})"
-      ]
-     },
-     "execution_count": 112,
-     "metadata": {},
-     "output_type": "execute_result"
-    }
-   ],
-   "source": [
-    "exp.runner.poll_trial_status(exp.trials.values())"
-   ]
-  },
-  {
-   "cell_type": "code",
-   "execution_count": null,
-   "metadata": {},
-   "outputs": [],
-   "source": []
-  },
-  {
-   "cell_type": "code",
-   "execution_count": 126,
-   "metadata": {},
-   "outputs": [
-    {
-     "name": "stderr",
-     "output_type": "stream",
-     "text": [
-      "[DEBUG 04-05 17:18:32] ax.modelbridge.generation_strategy: Fitting model with data for trials: [0, 1, 3, 5, 7]\n"
-     ]
-    },
-    {
-     "ename": "InputDataError",
-     "evalue": "Input data contains NaN values.",
-     "output_type": "error",
-     "traceback": [
-      "\u001b[1;31m---------------------------------------------------------------------------\u001b[0m",
-      "\u001b[1;31mInputDataError\u001b[0m                            Traceback (most recent call last)",
-      "\u001b[1;32m<ipython-input-126-83827b93e853>\u001b[0m in \u001b[0;36m<module>\u001b[1;34m\u001b[0m\n\u001b[1;32m----> 1\u001b[1;33m \u001b[0mscheduler\u001b[0m\u001b[1;33m.\u001b[0m\u001b[0m_gen_new_trials_from_generation_strategy\u001b[0m\u001b[1;33m(\u001b[0m\u001b[1;36m1\u001b[0m\u001b[1;33m,\u001b[0m \u001b[1;33m{\u001b[0m\u001b[1;33m}\u001b[0m\u001b[1;33m)\u001b[0m\u001b[1;33m\u001b[0m\u001b[1;33m\u001b[0m\u001b[0m\n\u001b[0m",
-      "\u001b[1;32m~\\.conda\\envs\\pascal2\\lib\\site-packages\\ax\\service\\scheduler.py\u001b[0m in \u001b[0;36m_gen_new_trials_from_generation_strategy\u001b[1;34m(self, num_trials, pending)\u001b[0m\n\u001b[0;32m   1275\u001b[0m         \u001b[0minto\u001b[0m \u001b[0maccount\u001b[0m \u001b[0many\u001b[0m\u001b[0;31m \u001b[0m\u001b[0;31m`\u001b[0m\u001b[0;31m`\u001b[0m\u001b[0mpending\u001b[0m\u001b[0;31m`\u001b[0m\u001b[0;31m`\u001b[0m \u001b[0mobservations\u001b[0m\u001b[1;33m.\u001b[0m\u001b[1;33m\u001b[0m\u001b[1;33m\u001b[0m\u001b[0m\n\u001b[0;32m   1276\u001b[0m         \"\"\"\n\u001b[1;32m-> 1277\u001b[1;33m         return self.generation_strategy._gen_multiple(\n\u001b[0m\u001b[0;32m   1278\u001b[0m             \u001b[0mexperiment\u001b[0m\u001b[1;33m=\u001b[0m\u001b[0mself\u001b[0m\u001b[1;33m.\u001b[0m\u001b[0mexperiment\u001b[0m\u001b[1;33m,\u001b[0m\u001b[1;33m\u001b[0m\u001b[1;33m\u001b[0m\u001b[0m\n\u001b[0;32m   1279\u001b[0m             \u001b[0mnum_generator_runs\u001b[0m\u001b[1;33m=\u001b[0m\u001b[0mnum_trials\u001b[0m\u001b[1;33m,\u001b[0m\u001b[1;33m\u001b[0m\u001b[1;33m\u001b[0m\u001b[0m\n",
-      "\u001b[1;32m~\\.conda\\envs\\pascal2\\lib\\site-packages\\ax\\modelbridge\\generation_strategy.py\u001b[0m in \u001b[0;36m_gen_multiple\u001b[1;34m(self, experiment, num_generator_runs, data, n, pending_observations, **kwargs)\u001b[0m\n\u001b[0;32m    451\u001b[0m         \u001b[0mself\u001b[0m\u001b[1;33m.\u001b[0m\u001b[0mexperiment\u001b[0m \u001b[1;33m=\u001b[0m \u001b[0mexperiment\u001b[0m\u001b[1;33m\u001b[0m\u001b[1;33m\u001b[0m\u001b[0m\n\u001b[0;32m    452\u001b[0m         \u001b[0mself\u001b[0m\u001b[1;33m.\u001b[0m\u001b[0m_maybe_move_to_next_step\u001b[0m\u001b[1;33m(\u001b[0m\u001b[1;33m)\u001b[0m\u001b[1;33m\u001b[0m\u001b[1;33m\u001b[0m\u001b[0m\n\u001b[1;32m--> 453\u001b[1;33m         \u001b[0mself\u001b[0m\u001b[1;33m.\u001b[0m\u001b[0m_fit_or_update_current_model\u001b[0m\u001b[1;33m(\u001b[0m\u001b[0mdata\u001b[0m\u001b[1;33m=\u001b[0m\u001b[0mdata\u001b[0m\u001b[1;33m)\u001b[0m\u001b[1;33m\u001b[0m\u001b[1;33m\u001b[0m\u001b[0m\n\u001b[0m\u001b[0;32m    454\u001b[0m \u001b[1;33m\u001b[0m\u001b[0m\n\u001b[0;32m    455\u001b[0m         \u001b[1;31m# Make sure to not make too many generator runs and\u001b[0m\u001b[1;33m\u001b[0m\u001b[1;33m\u001b[0m\u001b[1;33m\u001b[0m\u001b[0m\n",
-      "\u001b[1;32m~\\.conda\\envs\\pascal2\\lib\\site-packages\\ax\\modelbridge\\generation_strategy.py\u001b[0m in \u001b[0;36m_fit_or_update_current_model\u001b[1;34m(self, data)\u001b[0m\n\u001b[0;32m    507\u001b[0m                 \u001b[0mself\u001b[0m\u001b[1;33m.\u001b[0m\u001b[0m_update_current_model\u001b[0m\u001b[1;33m(\u001b[0m\u001b[0mnew_data\u001b[0m\u001b[1;33m=\u001b[0m\u001b[0mnew_data\u001b[0m\u001b[1;33m)\u001b[0m\u001b[1;33m\u001b[0m\u001b[1;33m\u001b[0m\u001b[0m\n\u001b[0;32m    508\u001b[0m         \u001b[1;32melse\u001b[0m\u001b[1;33m:\u001b[0m\u001b[1;33m\u001b[0m\u001b[1;33m\u001b[0m\u001b[0m\n\u001b[1;32m--> 509\u001b[1;33m             \u001b[0mself\u001b[0m\u001b[1;33m.\u001b[0m\u001b[0m_fit_current_model\u001b[0m\u001b[1;33m(\u001b[0m\u001b[0mdata\u001b[0m\u001b[1;33m=\u001b[0m\u001b[0mself\u001b[0m\u001b[1;33m.\u001b[0m\u001b[0m_get_data_for_fit\u001b[0m\u001b[1;33m(\u001b[0m\u001b[0mpassed_in_data\u001b[0m\u001b[1;33m=\u001b[0m\u001b[0mdata\u001b[0m\u001b[1;33m)\u001b[0m\u001b[1;33m)\u001b[0m\u001b[1;33m\u001b[0m\u001b[1;33m\u001b[0m\u001b[0m\n\u001b[0m\u001b[0;32m    510\u001b[0m         \u001b[0mself\u001b[0m\u001b[1;33m.\u001b[0m\u001b[0m_save_seen_trial_indices\u001b[0m\u001b[1;33m(\u001b[0m\u001b[1;33m)\u001b[0m\u001b[1;33m\u001b[0m\u001b[1;33m\u001b[0m\u001b[0m\n\u001b[0;32m    511\u001b[0m \u001b[1;33m\u001b[0m\u001b[0m\n",
-      "\u001b[1;32m~\\.conda\\envs\\pascal2\\lib\\site-packages\\ax\\modelbridge\\generation_strategy.py\u001b[0m in \u001b[0;36m_fit_current_model\u001b[1;34m(self, data)\u001b[0m\n\u001b[0;32m    653\u001b[0m             \u001b[0mlogger\u001b[0m\u001b[1;33m.\u001b[0m\u001b[0mdebug\u001b[0m\u001b[1;33m(\u001b[0m\u001b[1;34mf\"Fitting model with data for trials: {trial_indices_in_data}\"\u001b[0m\u001b[1;33m)\u001b[0m\u001b[1;33m\u001b[0m\u001b[1;33m\u001b[0m\u001b[0m\n\u001b[0;32m    654\u001b[0m \u001b[1;33m\u001b[0m\u001b[0m\n\u001b[1;32m--> 655\u001b[1;33m         \u001b[0mself\u001b[0m\u001b[1;33m.\u001b[0m\u001b[0m_curr\u001b[0m\u001b[1;33m.\u001b[0m\u001b[0mfit\u001b[0m\u001b[1;33m(\u001b[0m\u001b[0mexperiment\u001b[0m\u001b[1;33m=\u001b[0m\u001b[0mself\u001b[0m\u001b[1;33m.\u001b[0m\u001b[0mexperiment\u001b[0m\u001b[1;33m,\u001b[0m \u001b[0mdata\u001b[0m\u001b[1;33m=\u001b[0m\u001b[0mdata\u001b[0m\u001b[1;33m,\u001b[0m \u001b[1;33m**\u001b[0m\u001b[0mmodel_state_on_lgr\u001b[0m\u001b[1;33m)\u001b[0m\u001b[1;33m\u001b[0m\u001b[1;33m\u001b[0m\u001b[0m\n\u001b[0m\u001b[0;32m    656\u001b[0m         \u001b[0mself\u001b[0m\u001b[1;33m.\u001b[0m\u001b[0m_model\u001b[0m \u001b[1;33m=\u001b[0m \u001b[0mself\u001b[0m\u001b[1;33m.\u001b[0m\u001b[0m_curr\u001b[0m\u001b[1;33m.\u001b[0m\u001b[0mmodel_spec\u001b[0m\u001b[1;33m.\u001b[0m\u001b[0mfitted_model\u001b[0m\u001b[1;33m\u001b[0m\u001b[1;33m\u001b[0m\u001b[0m\n\u001b[0;32m    657\u001b[0m \u001b[1;33m\u001b[0m\u001b[0m\n",
-      "\u001b[1;32m~\\.conda\\envs\\pascal2\\lib\\site-packages\\ax\\modelbridge\\generation_node.py\u001b[0m in \u001b[0;36mfit\u001b[1;34m(self, experiment, data, search_space, optimization_config, **kwargs)\u001b[0m\n\u001b[0;32m     72\u001b[0m         \"\"\"\n\u001b[0;32m     73\u001b[0m         \u001b[1;32mfor\u001b[0m \u001b[0mmodel_spec\u001b[0m \u001b[1;32min\u001b[0m \u001b[0mself\u001b[0m\u001b[1;33m.\u001b[0m\u001b[0mmodel_specs\u001b[0m\u001b[1;33m:\u001b[0m\u001b[1;33m\u001b[0m\u001b[1;33m\u001b[0m\u001b[0m\n\u001b[1;32m---> 74\u001b[1;33m             model_spec.fit(  # Stores the fitted model as `model_spec._fitted_model`\n\u001b[0m\u001b[0;32m     75\u001b[0m                 \u001b[0mexperiment\u001b[0m\u001b[1;33m=\u001b[0m\u001b[0mexperiment\u001b[0m\u001b[1;33m,\u001b[0m\u001b[1;33m\u001b[0m\u001b[1;33m\u001b[0m\u001b[0m\n\u001b[0;32m     76\u001b[0m                 \u001b[0mdata\u001b[0m\u001b[1;33m=\u001b[0m\u001b[0mdata\u001b[0m\u001b[1;33m,\u001b[0m\u001b[1;33m\u001b[0m\u001b[1;33m\u001b[0m\u001b[0m\n",
-      "\u001b[1;32m~\\.conda\\envs\\pascal2\\lib\\site-packages\\ax\\modelbridge\\model_spec.py\u001b[0m in \u001b[0;36mfit\u001b[1;34m(self, experiment, data, **model_kwargs)\u001b[0m\n\u001b[0;32m     91\u001b[0m         \u001b[1;31m# `self.model_kwargs`.\u001b[0m\u001b[1;33m\u001b[0m\u001b[1;33m\u001b[0m\u001b[1;33m\u001b[0m\u001b[0m\n\u001b[0;32m     92\u001b[0m         \u001b[0mcombined_model_kwargs\u001b[0m \u001b[1;33m=\u001b[0m \u001b[1;33m{\u001b[0m\u001b[1;33m**\u001b[0m\u001b[1;33m(\u001b[0m\u001b[0mself\u001b[0m\u001b[1;33m.\u001b[0m\u001b[0mmodel_kwargs\u001b[0m \u001b[1;32mor\u001b[0m \u001b[1;33m{\u001b[0m\u001b[1;33m}\u001b[0m\u001b[1;33m)\u001b[0m\u001b[1;33m,\u001b[0m \u001b[1;33m**\u001b[0m\u001b[0mmodel_kwargs\u001b[0m\u001b[1;33m}\u001b[0m\u001b[1;33m\u001b[0m\u001b[1;33m\u001b[0m\u001b[0m\n\u001b[1;32m---> 93\u001b[1;33m         self._fitted_model = self.model_enum(\n\u001b[0m\u001b[0;32m     94\u001b[0m             \u001b[0mexperiment\u001b[0m\u001b[1;33m=\u001b[0m\u001b[0mexperiment\u001b[0m\u001b[1;33m,\u001b[0m\u001b[1;33m\u001b[0m\u001b[1;33m\u001b[0m\u001b[0m\n\u001b[0;32m     95\u001b[0m             \u001b[0mdata\u001b[0m\u001b[1;33m=\u001b[0m\u001b[0mdata\u001b[0m\u001b[1;33m,\u001b[0m\u001b[1;33m\u001b[0m\u001b[1;33m\u001b[0m\u001b[0m\n",
-      "\u001b[1;32m~\\.conda\\envs\\pascal2\\lib\\site-packages\\ax\\modelbridge\\registry.py\u001b[0m in \u001b[0;36m__call__\u001b[1;34m(self, search_space, experiment, data, silently_filter_kwargs, **kwargs)\u001b[0m\n\u001b[0;32m    330\u001b[0m \u001b[1;33m\u001b[0m\u001b[0m\n\u001b[0;32m    331\u001b[0m         \u001b[1;31m# Create model bridge with the consolidated kwargs.\u001b[0m\u001b[1;33m\u001b[0m\u001b[1;33m\u001b[0m\u001b[1;33m\u001b[0m\u001b[0m\n\u001b[1;32m--> 332\u001b[1;33m         model_bridge = bridge_class(\n\u001b[0m\u001b[0;32m    333\u001b[0m             \u001b[0msearch_space\u001b[0m\u001b[1;33m=\u001b[0m\u001b[0msearch_space\u001b[0m \u001b[1;32mor\u001b[0m \u001b[0mnot_none\u001b[0m\u001b[1;33m(\u001b[0m\u001b[0mexperiment\u001b[0m\u001b[1;33m)\u001b[0m\u001b[1;33m.\u001b[0m\u001b[0msearch_space\u001b[0m\u001b[1;33m,\u001b[0m\u001b[1;33m\u001b[0m\u001b[1;33m\u001b[0m\u001b[0m\n\u001b[0;32m    334\u001b[0m             \u001b[0mexperiment\u001b[0m\u001b[1;33m=\u001b[0m\u001b[0mexperiment\u001b[0m\u001b[1;33m,\u001b[0m\u001b[1;33m\u001b[0m\u001b[1;33m\u001b[0m\u001b[0m\n",
-      "\u001b[1;32m~\\.conda\\envs\\pascal2\\lib\\site-packages\\ax\\modelbridge\\multi_objective_torch.py\u001b[0m in \u001b[0;36m__init__\u001b[1;34m(self, experiment, search_space, data, model, transforms, transform_configs, torch_dtype, torch_device, status_quo_name, status_quo_features, optimization_config, fit_out_of_design, objective_thresholds, default_model_gen_options)\u001b[0m\n\u001b[0;32m    101\u001b[0m         \u001b[0moptimization_config\u001b[0m \u001b[1;33m=\u001b[0m \u001b[0mmooc\u001b[0m\u001b[1;33m\u001b[0m\u001b[1;33m\u001b[0m\u001b[0m\n\u001b[0;32m    102\u001b[0m \u001b[1;33m\u001b[0m\u001b[0m\n\u001b[1;32m--> 103\u001b[1;33m         super().__init__(\n\u001b[0m\u001b[0;32m    104\u001b[0m             \u001b[0mexperiment\u001b[0m\u001b[1;33m=\u001b[0m\u001b[0mexperiment\u001b[0m\u001b[1;33m,\u001b[0m\u001b[1;33m\u001b[0m\u001b[1;33m\u001b[0m\u001b[0m\n\u001b[0;32m    105\u001b[0m             \u001b[0msearch_space\u001b[0m\u001b[1;33m=\u001b[0m\u001b[0msearch_space\u001b[0m\u001b[1;33m,\u001b[0m\u001b[1;33m\u001b[0m\u001b[1;33m\u001b[0m\u001b[0m\n",
-      "\u001b[1;32m~\\.conda\\envs\\pascal2\\lib\\site-packages\\ax\\modelbridge\\torch.py\u001b[0m in \u001b[0;36m__init__\u001b[1;34m(self, experiment, search_space, data, model, transforms, transform_configs, torch_dtype, torch_device, status_quo_name, status_quo_features, optimization_config, fit_out_of_design, default_model_gen_options)\u001b[0m\n\u001b[0;32m     67\u001b[0m         \u001b[0mself\u001b[0m\u001b[1;33m.\u001b[0m\u001b[0mdevice\u001b[0m \u001b[1;33m=\u001b[0m \u001b[0mtorch_device\u001b[0m\u001b[1;33m\u001b[0m\u001b[1;33m\u001b[0m\u001b[0m\n\u001b[0;32m     68\u001b[0m         \u001b[0mself\u001b[0m\u001b[1;33m.\u001b[0m\u001b[0m_default_model_gen_options\u001b[0m \u001b[1;33m=\u001b[0m \u001b[0mdefault_model_gen_options\u001b[0m \u001b[1;32mor\u001b[0m \u001b[1;33m{\u001b[0m\u001b[1;33m}\u001b[0m\u001b[1;33m\u001b[0m\u001b[1;33m\u001b[0m\u001b[0m\n\u001b[1;32m---> 69\u001b[1;33m         super().__init__(\n\u001b[0m\u001b[0;32m     70\u001b[0m             \u001b[0mexperiment\u001b[0m\u001b[1;33m=\u001b[0m\u001b[0mexperiment\u001b[0m\u001b[1;33m,\u001b[0m\u001b[1;33m\u001b[0m\u001b[1;33m\u001b[0m\u001b[0m\n\u001b[0;32m     71\u001b[0m             \u001b[0msearch_space\u001b[0m\u001b[1;33m=\u001b[0m\u001b[0msearch_space\u001b[0m\u001b[1;33m,\u001b[0m\u001b[1;33m\u001b[0m\u001b[1;33m\u001b[0m\u001b[0m\n",
-      "\u001b[1;32m~\\.conda\\envs\\pascal2\\lib\\site-packages\\ax\\modelbridge\\base.py\u001b[0m in \u001b[0;36m__init__\u001b[1;34m(self, search_space, model, transforms, experiment, data, transform_configs, status_quo_name, status_quo_features, optimization_config, fit_out_of_design, fit_abandoned)\u001b[0m\n\u001b[0;32m    179\u001b[0m         \u001b[0mself\u001b[0m\u001b[1;33m.\u001b[0m\u001b[0mmodel\u001b[0m \u001b[1;33m=\u001b[0m \u001b[0mmodel\u001b[0m\u001b[1;33m\u001b[0m\u001b[1;33m\u001b[0m\u001b[0m\n\u001b[0;32m    180\u001b[0m         \u001b[1;32mtry\u001b[0m\u001b[1;33m:\u001b[0m\u001b[1;33m\u001b[0m\u001b[1;33m\u001b[0m\u001b[0m\n\u001b[1;32m--> 181\u001b[1;33m             self._fit(\n\u001b[0m\u001b[0;32m    182\u001b[0m                 \u001b[0mmodel\u001b[0m\u001b[1;33m=\u001b[0m\u001b[0mmodel\u001b[0m\u001b[1;33m,\u001b[0m\u001b[1;33m\u001b[0m\u001b[1;33m\u001b[0m\u001b[0m\n\u001b[0;32m    183\u001b[0m                 \u001b[0msearch_space\u001b[0m\u001b[1;33m=\u001b[0m\u001b[0msearch_space\u001b[0m\u001b[1;33m,\u001b[0m\u001b[1;33m\u001b[0m\u001b[1;33m\u001b[0m\u001b[0m\n",
-      "\u001b[1;32m~\\.conda\\envs\\pascal2\\lib\\site-packages\\ax\\modelbridge\\torch.py\u001b[0m in \u001b[0;36m_fit\u001b[1;34m(self, model, search_space, observation_features, observation_data)\u001b[0m\n\u001b[0;32m     99\u001b[0m     ) -> None:  # pragma: no cover\n\u001b[0;32m    100\u001b[0m         \u001b[0mself\u001b[0m\u001b[1;33m.\u001b[0m\u001b[0m_validate_observation_data\u001b[0m\u001b[1;33m(\u001b[0m\u001b[0mobservation_data\u001b[0m\u001b[1;33m)\u001b[0m\u001b[1;33m\u001b[0m\u001b[1;33m\u001b[0m\u001b[0m\n\u001b[1;32m--> 101\u001b[1;33m         super()._fit(\n\u001b[0m\u001b[0;32m    102\u001b[0m             \u001b[0mmodel\u001b[0m\u001b[1;33m=\u001b[0m\u001b[0mmodel\u001b[0m\u001b[1;33m,\u001b[0m\u001b[1;33m\u001b[0m\u001b[1;33m\u001b[0m\u001b[0m\n\u001b[0;32m    103\u001b[0m             \u001b[0msearch_space\u001b[0m\u001b[1;33m=\u001b[0m\u001b[0msearch_space\u001b[0m\u001b[1;33m,\u001b[0m\u001b[1;33m\u001b[0m\u001b[1;33m\u001b[0m\u001b[0m\n",
-      "\u001b[1;32m~\\.conda\\envs\\pascal2\\lib\\site-packages\\ax\\modelbridge\\array.py\u001b[0m in \u001b[0;36m_fit\u001b[1;34m(self, model, search_space, observation_features, observation_data)\u001b[0m\n\u001b[0;32m    100\u001b[0m         )\n\u001b[0;32m    101\u001b[0m         \u001b[1;31m# Fit\u001b[0m\u001b[1;33m\u001b[0m\u001b[1;33m\u001b[0m\u001b[1;33m\u001b[0m\u001b[0m\n\u001b[1;32m--> 102\u001b[1;33m         self._model_fit(\n\u001b[0m\u001b[0;32m    103\u001b[0m             \u001b[0mmodel\u001b[0m\u001b[1;33m=\u001b[0m\u001b[0mmodel\u001b[0m\u001b[1;33m,\u001b[0m\u001b[1;33m\u001b[0m\u001b[1;33m\u001b[0m\u001b[0m\n\u001b[0;32m    104\u001b[0m             \u001b[0mXs\u001b[0m\u001b[1;33m=\u001b[0m\u001b[0mXs_array\u001b[0m\u001b[1;33m,\u001b[0m\u001b[1;33m\u001b[0m\u001b[1;33m\u001b[0m\u001b[0m\n",
-      "\u001b[1;32m~\\.conda\\envs\\pascal2\\lib\\site-packages\\ax\\modelbridge\\torch.py\u001b[0m in \u001b[0;36m_model_fit\u001b[1;34m(self, model, Xs, Ys, Yvars, search_space_digest, metric_names, candidate_metadata)\u001b[0m\n\u001b[0;32m    165\u001b[0m         \u001b[0mYvars\u001b[0m\u001b[1;33m:\u001b[0m \u001b[0mList\u001b[0m\u001b[1;33m[\u001b[0m\u001b[0mTensor\u001b[0m\u001b[1;33m]\u001b[0m \u001b[1;33m=\u001b[0m \u001b[0mself\u001b[0m\u001b[1;33m.\u001b[0m\u001b[0m_array_list_to_tensors\u001b[0m\u001b[1;33m(\u001b[0m\u001b[0mYvars\u001b[0m\u001b[1;33m)\u001b[0m\u001b[1;33m\u001b[0m\u001b[1;33m\u001b[0m\u001b[0m\n\u001b[0;32m    166\u001b[0m         \u001b[1;31m# pyre-fixme[16]: `Optional` has no attribute `fit`.\u001b[0m\u001b[1;33m\u001b[0m\u001b[1;33m\u001b[0m\u001b[1;33m\u001b[0m\u001b[0m\n\u001b[1;32m--> 167\u001b[1;33m         self.model.fit(\n\u001b[0m\u001b[0;32m    168\u001b[0m             \u001b[0mXs\u001b[0m\u001b[1;33m=\u001b[0m\u001b[0mXs\u001b[0m\u001b[1;33m,\u001b[0m\u001b[1;33m\u001b[0m\u001b[1;33m\u001b[0m\u001b[0m\n\u001b[0;32m    169\u001b[0m             \u001b[0mYs\u001b[0m\u001b[1;33m=\u001b[0m\u001b[0mYs\u001b[0m\u001b[1;33m,\u001b[0m\u001b[1;33m\u001b[0m\u001b[1;33m\u001b[0m\u001b[0m\n",
-      "\u001b[1;32m~\\.conda\\envs\\pascal2\\lib\\site-packages\\ax\\models\\torch\\botorch.py\u001b[0m in \u001b[0;36mfit\u001b[1;34m(self, Xs, Ys, Yvars, search_space_digest, metric_names, candidate_metadata)\u001b[0m\n\u001b[0;32m    293\u001b[0m         )\n\u001b[0;32m    294\u001b[0m         \u001b[0mself\u001b[0m\u001b[1;33m.\u001b[0m\u001b[0mmetric_names\u001b[0m \u001b[1;33m=\u001b[0m \u001b[0mmetric_names\u001b[0m\u001b[1;33m\u001b[0m\u001b[1;33m\u001b[0m\u001b[0m\n\u001b[1;32m--> 295\u001b[1;33m         self.model = self.model_constructor(  # pyre-ignore [28]\n\u001b[0m\u001b[0;32m    296\u001b[0m             \u001b[0mXs\u001b[0m\u001b[1;33m=\u001b[0m\u001b[0mXs\u001b[0m\u001b[1;33m,\u001b[0m\u001b[1;33m\u001b[0m\u001b[1;33m\u001b[0m\u001b[0m\n\u001b[0;32m    297\u001b[0m             \u001b[0mYs\u001b[0m\u001b[1;33m=\u001b[0m\u001b[0mYs\u001b[0m\u001b[1;33m,\u001b[0m\u001b[1;33m\u001b[0m\u001b[1;33m\u001b[0m\u001b[0m\n",
-      "\u001b[1;32m~\\.conda\\envs\\pascal2\\lib\\site-packages\\ax\\models\\torch\\botorch_defaults.py\u001b[0m in \u001b[0;36mget_and_fit_model\u001b[1;34m(Xs, Ys, Yvars, task_features, fidelity_features, metric_names, state_dict, refit_model, use_input_warping, use_loocv_pseudo_likelihood, **kwargs)\u001b[0m\n\u001b[0;32m    120\u001b[0m             \u001b[0mY\u001b[0m \u001b[1;33m=\u001b[0m \u001b[0mtorch\u001b[0m\u001b[1;33m.\u001b[0m\u001b[0mcat\u001b[0m\u001b[1;33m(\u001b[0m\u001b[0mYs\u001b[0m\u001b[1;33m,\u001b[0m \u001b[0mdim\u001b[0m\u001b[1;33m=\u001b[0m\u001b[1;33m-\u001b[0m\u001b[1;36m1\u001b[0m\u001b[1;33m)\u001b[0m\u001b[1;33m\u001b[0m\u001b[1;33m\u001b[0m\u001b[0m\n\u001b[0;32m    121\u001b[0m             \u001b[0mYvar\u001b[0m \u001b[1;33m=\u001b[0m \u001b[0mtorch\u001b[0m\u001b[1;33m.\u001b[0m\u001b[0mcat\u001b[0m\u001b[1;33m(\u001b[0m\u001b[0mYvars\u001b[0m\u001b[1;33m,\u001b[0m \u001b[0mdim\u001b[0m\u001b[1;33m=\u001b[0m\u001b[1;33m-\u001b[0m\u001b[1;36m1\u001b[0m\u001b[1;33m)\u001b[0m\u001b[1;33m\u001b[0m\u001b[1;33m\u001b[0m\u001b[0m\n\u001b[1;32m--> 122\u001b[1;33m             model = _get_model(\n\u001b[0m\u001b[0;32m    123\u001b[0m                 \u001b[0mX\u001b[0m\u001b[1;33m=\u001b[0m\u001b[0mXs\u001b[0m\u001b[1;33m[\u001b[0m\u001b[1;36m0\u001b[0m\u001b[1;33m]\u001b[0m\u001b[1;33m,\u001b[0m\u001b[1;33m\u001b[0m\u001b[1;33m\u001b[0m\u001b[0m\n\u001b[0;32m    124\u001b[0m                 \u001b[0mY\u001b[0m\u001b[1;33m=\u001b[0m\u001b[0mY\u001b[0m\u001b[1;33m,\u001b[0m\u001b[1;33m\u001b[0m\u001b[1;33m\u001b[0m\u001b[0m\n",
-      "\u001b[1;32m~\\.conda\\envs\\pascal2\\lib\\site-packages\\ax\\models\\torch\\botorch_defaults.py\u001b[0m in \u001b[0;36m_get_model\u001b[1;34m(X, Y, Yvar, task_feature, fidelity_features, use_input_warping, **kwargs)\u001b[0m\n\u001b[0;32m    577\u001b[0m         )\n\u001b[0;32m    578\u001b[0m     \u001b[1;32melif\u001b[0m \u001b[0mtask_feature\u001b[0m \u001b[1;32mis\u001b[0m \u001b[1;32mNone\u001b[0m \u001b[1;32mand\u001b[0m \u001b[0mall_nan_Yvar\u001b[0m\u001b[1;33m:\u001b[0m\u001b[1;33m\u001b[0m\u001b[1;33m\u001b[0m\u001b[0m\n\u001b[1;32m--> 579\u001b[1;33m         \u001b[0mgp\u001b[0m \u001b[1;33m=\u001b[0m \u001b[0mSingleTaskGP\u001b[0m\u001b[1;33m(\u001b[0m\u001b[0mtrain_X\u001b[0m\u001b[1;33m=\u001b[0m\u001b[0mX\u001b[0m\u001b[1;33m,\u001b[0m \u001b[0mtrain_Y\u001b[0m\u001b[1;33m=\u001b[0m\u001b[0mY\u001b[0m\u001b[1;33m,\u001b[0m \u001b[0minput_transform\u001b[0m\u001b[1;33m=\u001b[0m\u001b[0mwarp_tf\u001b[0m\u001b[1;33m,\u001b[0m \u001b[1;33m**\u001b[0m\u001b[0mkwargs\u001b[0m\u001b[1;33m)\u001b[0m\u001b[1;33m\u001b[0m\u001b[1;33m\u001b[0m\u001b[0m\n\u001b[0m\u001b[0;32m    580\u001b[0m     \u001b[1;32melif\u001b[0m \u001b[0mtask_feature\u001b[0m \u001b[1;32mis\u001b[0m \u001b[1;32mNone\u001b[0m\u001b[1;33m:\u001b[0m\u001b[1;33m\u001b[0m\u001b[1;33m\u001b[0m\u001b[0m\n\u001b[0;32m    581\u001b[0m         gp = FixedNoiseGP(\n",
-      "\u001b[1;32m~\\.conda\\envs\\pascal2\\lib\\site-packages\\botorch\\models\\gp_regression.py\u001b[0m in \u001b[0;36m__init__\u001b[1;34m(self, train_X, train_Y, likelihood, covar_module, outcome_transform, input_transform)\u001b[0m\n\u001b[0;32m    100\u001b[0m         \u001b[0mself\u001b[0m\u001b[1;33m.\u001b[0m\u001b[0m_validate_tensor_args\u001b[0m\u001b[1;33m(\u001b[0m\u001b[0mX\u001b[0m\u001b[1;33m=\u001b[0m\u001b[0mtransformed_X\u001b[0m\u001b[1;33m,\u001b[0m \u001b[0mY\u001b[0m\u001b[1;33m=\u001b[0m\u001b[0mtrain_Y\u001b[0m\u001b[1;33m)\u001b[0m\u001b[1;33m\u001b[0m\u001b[1;33m\u001b[0m\u001b[0m\n\u001b[0;32m    101\u001b[0m         \u001b[0mignore_X_dims\u001b[0m \u001b[1;33m=\u001b[0m \u001b[0mgetattr\u001b[0m\u001b[1;33m(\u001b[0m\u001b[0mself\u001b[0m\u001b[1;33m,\u001b[0m \u001b[1;34m\"_ignore_X_dims_scaling_check\"\u001b[0m\u001b[1;33m,\u001b[0m \u001b[1;32mNone\u001b[0m\u001b[1;33m)\u001b[0m\u001b[1;33m\u001b[0m\u001b[1;33m\u001b[0m\u001b[0m\n\u001b[1;32m--> 102\u001b[1;33m         validate_input_scaling(\n\u001b[0m\u001b[0;32m    103\u001b[0m             \u001b[0mtrain_X\u001b[0m\u001b[1;33m=\u001b[0m\u001b[0mtransformed_X\u001b[0m\u001b[1;33m,\u001b[0m \u001b[0mtrain_Y\u001b[0m\u001b[1;33m=\u001b[0m\u001b[0mtrain_Y\u001b[0m\u001b[1;33m,\u001b[0m \u001b[0mignore_X_dims\u001b[0m\u001b[1;33m=\u001b[0m\u001b[0mignore_X_dims\u001b[0m\u001b[1;33m\u001b[0m\u001b[1;33m\u001b[0m\u001b[0m\n\u001b[0;32m    104\u001b[0m         )\n",
-      "\u001b[1;32m~\\.conda\\envs\\pascal2\\lib\\site-packages\\botorch\\models\\utils.py\u001b[0m in \u001b[0;36mvalidate_input_scaling\u001b[1;34m(train_X, train_Y, train_Yvar, raise_on_fail, ignore_X_dims)\u001b[0m\n\u001b[0;32m    237\u001b[0m         \u001b[1;32mreturn\u001b[0m\u001b[1;33m\u001b[0m\u001b[1;33m\u001b[0m\u001b[0m\n\u001b[0;32m    238\u001b[0m     \u001b[0mcheck_no_nans\u001b[0m\u001b[1;33m(\u001b[0m\u001b[0mtrain_X\u001b[0m\u001b[1;33m)\u001b[0m\u001b[1;33m\u001b[0m\u001b[1;33m\u001b[0m\u001b[0m\n\u001b[1;32m--> 239\u001b[1;33m     \u001b[0mcheck_no_nans\u001b[0m\u001b[1;33m(\u001b[0m\u001b[0mtrain_Y\u001b[0m\u001b[1;33m)\u001b[0m\u001b[1;33m\u001b[0m\u001b[1;33m\u001b[0m\u001b[0m\n\u001b[0m\u001b[0;32m    240\u001b[0m     \u001b[1;32mif\u001b[0m \u001b[0mtrain_Yvar\u001b[0m \u001b[1;32mis\u001b[0m \u001b[1;32mnot\u001b[0m \u001b[1;32mNone\u001b[0m\u001b[1;33m:\u001b[0m\u001b[1;33m\u001b[0m\u001b[1;33m\u001b[0m\u001b[0m\n\u001b[0;32m    241\u001b[0m         \u001b[0mcheck_no_nans\u001b[0m\u001b[1;33m(\u001b[0m\u001b[0mtrain_Yvar\u001b[0m\u001b[1;33m)\u001b[0m\u001b[1;33m\u001b[0m\u001b[1;33m\u001b[0m\u001b[0m\n",
-      "\u001b[1;32m~\\.conda\\envs\\pascal2\\lib\\site-packages\\botorch\\models\\utils.py\u001b[0m in \u001b[0;36mcheck_no_nans\u001b[1;34m(Z)\u001b[0m\n\u001b[0;32m    130\u001b[0m     \"\"\"\n\u001b[0;32m    131\u001b[0m     \u001b[1;32mif\u001b[0m \u001b[0mtorch\u001b[0m\u001b[1;33m.\u001b[0m\u001b[0many\u001b[0m\u001b[1;33m(\u001b[0m\u001b[0mtorch\u001b[0m\u001b[1;33m.\u001b[0m\u001b[0misnan\u001b[0m\u001b[1;33m(\u001b[0m\u001b[0mZ\u001b[0m\u001b[1;33m)\u001b[0m\u001b[1;33m)\u001b[0m\u001b[1;33m.\u001b[0m\u001b[0mitem\u001b[0m\u001b[1;33m(\u001b[0m\u001b[1;33m)\u001b[0m\u001b[1;33m:\u001b[0m\u001b[1;33m\u001b[0m\u001b[1;33m\u001b[0m\u001b[0m\n\u001b[1;32m--> 132\u001b[1;33m         \u001b[1;32mraise\u001b[0m \u001b[0mInputDataError\u001b[0m\u001b[1;33m(\u001b[0m\u001b[1;34m\"Input data contains NaN values.\"\u001b[0m\u001b[1;33m)\u001b[0m\u001b[1;33m\u001b[0m\u001b[1;33m\u001b[0m\u001b[0m\n\u001b[0m\u001b[0;32m    133\u001b[0m \u001b[1;33m\u001b[0m\u001b[0m\n\u001b[0;32m    134\u001b[0m \u001b[1;33m\u001b[0m\u001b[0m\n",
-      "\u001b[1;31mInputDataError\u001b[0m: Input data contains NaN values."
-     ]
-    }
-   ],
-   "source": [
-    "scheduler._"
-   ]
-  },
-  {
-   "cell_type": "code",
-   "execution_count": 117,
-   "metadata": {},
-   "outputs": [
-    {
-     "name": "stderr",
-     "output_type": "stream",
-     "text": [
-      "[INFO 04-05 17:16:21] ax.core.experiment: Attached data has some metrics ({'pl_fhwm'}) that are not among the metrics on this experiment. Note that attaching data will not automatically add those metrics to the experiment. For these metrics to be automatically fetched by `experiment.fetch_data`, add them via `experiment.add_tracking_metric` or update the experiment's optimization config.\n",
-      "[INFO 04-05 17:16:21] ax.core.experiment: Attached data has some metrics ({'pl_fhwm'}) that are not among the metrics on this experiment. Note that attaching data will not automatically add those metrics to the experiment. For these metrics to be automatically fetched by `experiment.fetch_data`, add them via `experiment.add_tracking_metric` or update the experiment's optimization config.\n",
-      "[INFO 04-05 17:16:21] ax.core.experiment: Attached data has some metrics ({'pl_fhwm'}) that are not among the metrics on this experiment. Note that attaching data will not automatically add those metrics to the experiment. For these metrics to be automatically fetched by `experiment.fetch_data`, add them via `experiment.add_tracking_metric` or update the experiment's optimization config.\n",
-      "[INFO 04-05 17:16:21] ax.core.experiment: Attached data has some metrics ({'pl_fhwm'}) that are not among the metrics on this experiment. Note that attaching data will not automatically add those metrics to the experiment. For these metrics to be automatically fetched by `experiment.fetch_data`, add them via `experiment.add_tracking_metric` or update the experiment's optimization config.\n",
-      "[INFO 04-05 17:16:21] ax.core.experiment: Attached data has some metrics ({'pl_fhwm'}) that are not among the metrics on this experiment. Note that attaching data will not automatically add those metrics to the experiment. For these metrics to be automatically fetched by `experiment.fetch_data`, add them via `experiment.add_tracking_metric` or update the experiment's optimization config.\n"
-     ]
-    },
-    {
-     "data": {
-      "text/html": [
-       "<div>\n",
-       "<style scoped>\n",
-       "    .dataframe tbody tr th:only-of-type {\n",
-       "        vertical-align: middle;\n",
-       "    }\n",
-       "\n",
-       "    .dataframe tbody tr th {\n",
-       "        vertical-align: top;\n",
-       "    }\n",
-       "\n",
-       "    .dataframe thead th {\n",
-       "        text-align: right;\n",
-       "    }\n",
-       "</style>\n",
-       "<table border=\"1\" class=\"dataframe\">\n",
-       "  <thead>\n",
-       "    <tr style=\"text-align: right;\">\n",
-       "      <th></th>\n",
-       "      <th>arm_name</th>\n",
-       "      <th>metric_name</th>\n",
-       "      <th>mean</th>\n",
-       "      <th>sem</th>\n",
-       "      <th>trial_index</th>\n",
-       "    </tr>\n",
-       "  </thead>\n",
-       "  <tbody>\n",
-       "    <tr>\n",
-       "      <th>0</th>\n",
-       "      <td>0_0</td>\n",
-       "      <td>pl_intensity</td>\n",
-       "      <td>118.940688</td>\n",
-       "      <td>NaN</td>\n",
-       "      <td>0</td>\n",
-       "    </tr>\n",
-       "    <tr>\n",
-       "      <th>1</th>\n",
-       "      <td>1_0</td>\n",
-       "      <td>pl_intensity</td>\n",
-       "      <td>43.518609</td>\n",
-       "      <td>NaN</td>\n",
-       "      <td>1</td>\n",
-       "    </tr>\n",
-       "    <tr>\n",
-       "      <th>2</th>\n",
-       "      <td>3_0</td>\n",
-       "      <td>pl_intensity</td>\n",
-       "      <td>37.917029</td>\n",
-       "      <td>NaN</td>\n",
-       "      <td>3</td>\n",
-       "    </tr>\n",
-       "    <tr>\n",
-       "      <th>3</th>\n",
-       "      <td>5_0</td>\n",
-       "      <td>pl_intensity</td>\n",
-       "      <td>11.843146</td>\n",
-       "      <td>NaN</td>\n",
-       "      <td>5</td>\n",
-       "    </tr>\n",
-       "    <tr>\n",
-       "      <th>4</th>\n",
-       "      <td>7_0</td>\n",
-       "      <td>pl_intensity</td>\n",
-       "      <td>24.789821</td>\n",
-       "      <td>NaN</td>\n",
-       "      <td>7</td>\n",
-       "    </tr>\n",
-       "  </tbody>\n",
-       "</table>\n",
-       "</div>"
-      ],
-      "text/plain": [
-       "  arm_name   metric_name        mean  sem  trial_index\n",
-       "0      0_0  pl_intensity  118.940688  NaN            0\n",
-       "1      1_0  pl_intensity   43.518609  NaN            1\n",
-       "2      3_0  pl_intensity   37.917029  NaN            3\n",
-       "3      5_0  pl_intensity   11.843146  NaN            5\n",
-       "4      7_0  pl_intensity   24.789821  NaN            7"
-      ]
-     },
-     "execution_count": 117,
-     "metadata": {},
-     "output_type": "execute_result"
-    }
-   ],
-   "source": [
-    "scheduler.experiment.fetch_data().df"
-   ]
-  },
-  {
-   "cell_type": "code",
-   "execution_count": 113,
-   "metadata": {
-    "collapsed": false,
-    "executionStartTime": 1639600341077,
-    "executionStopTime": 1639600344167,
-    "originalKey": "886a04c1-792c-4a98-ab81-ee8bca3ba5f9",
-    "requestMsgId": "a9fb4890-0c48-4d43-b788-26c3163b8bb9"
-   },
-   "outputs": [
-    {
-     "name": "stderr",
-     "output_type": "stream",
-     "text": [
-      "[DEBUG 04-05 17:14:03] ax.modelbridge.generation_strategy: Fitting model with data for trials: [0, 1, 3, 5, 7]\n"
-     ]
-    },
-    {
-     "ename": "InputDataError",
-     "evalue": "Input data contains NaN values.",
-     "output_type": "error",
-     "traceback": [
-      "\u001b[1;31m---------------------------------------------------------------------------\u001b[0m",
-      "\u001b[1;31mInputDataError\u001b[0m                            Traceback (most recent call last)",
-      "\u001b[1;32m<ipython-input-113-9fd75e9b0a3b>\u001b[0m in \u001b[0;36m<module>\u001b[1;34m\u001b[0m\n\u001b[1;32m----> 1\u001b[1;33m \u001b[0mscheduler\u001b[0m\u001b[1;33m.\u001b[0m\u001b[0mrun_n_trials\u001b[0m\u001b[1;33m(\u001b[0m\u001b[0mmax_trials\u001b[0m\u001b[1;33m=\u001b[0m\u001b[1;36m25\u001b[0m\u001b[1;33m)\u001b[0m\u001b[1;33m\u001b[0m\u001b[1;33m\u001b[0m\u001b[0m\n\u001b[0m",
-      "\u001b[1;32m~\\.conda\\envs\\pascal2\\lib\\site-packages\\ax\\service\\scheduler.py\u001b[0m in \u001b[0;36mrun_n_trials\u001b[1;34m(self, max_trials, timeout_hours)\u001b[0m\n\u001b[0;32m    835\u001b[0m                 \u001b[0moptimization\u001b[0m \u001b[0mwill\u001b[0m \u001b[0mabort\u001b[0m \u001b[0meven\u001b[0m \u001b[1;32mif\u001b[0m \u001b[0mcompleton\u001b[0m \u001b[0mcriterion\u001b[0m \u001b[1;32mis\u001b[0m \u001b[1;32mnot\u001b[0m \u001b[0myet\u001b[0m \u001b[0mreached\u001b[0m\u001b[1;33m.\u001b[0m\u001b[1;33m\u001b[0m\u001b[1;33m\u001b[0m\u001b[0m\n\u001b[0;32m    836\u001b[0m         \"\"\"\n\u001b[1;32m--> 837\u001b[1;33m         for _ in self.run_trials_and_yield_results(\n\u001b[0m\u001b[0;32m    838\u001b[0m             \u001b[0mmax_trials\u001b[0m\u001b[1;33m=\u001b[0m\u001b[0mmax_trials\u001b[0m\u001b[1;33m,\u001b[0m \u001b[0mtimeout_hours\u001b[0m\u001b[1;33m=\u001b[0m\u001b[0mtimeout_hours\u001b[0m\u001b[1;33m\u001b[0m\u001b[1;33m\u001b[0m\u001b[0m\n\u001b[0;32m    839\u001b[0m         ):\n",
-      "\u001b[1;32m~\\.conda\\envs\\pascal2\\lib\\site-packages\\ax\\service\\scheduler.py\u001b[0m in \u001b[0;36mrun_trials_and_yield_results\u001b[1;34m(self, max_trials, timeout_hours)\u001b[0m\n\u001b[0;32m    785\u001b[0m             \u001b[1;31m# Also check that `max_trials` is not reached to not exceed it.\u001b[0m\u001b[1;33m\u001b[0m\u001b[1;33m\u001b[0m\u001b[1;33m\u001b[0m\u001b[0m\n\u001b[0;32m    786\u001b[0m             \u001b[0mn_remaining_to_generate\u001b[0m \u001b[1;33m=\u001b[0m \u001b[0mn_remaining_to_run\u001b[0m \u001b[1;33m-\u001b[0m \u001b[0mlen\u001b[0m\u001b[1;33m(\u001b[0m\u001b[0mself\u001b[0m\u001b[1;33m.\u001b[0m\u001b[0mcandidate_trials\u001b[0m\u001b[1;33m)\u001b[0m\u001b[1;33m\u001b[0m\u001b[1;33m\u001b[0m\u001b[0m\n\u001b[1;32m--> 787\u001b[1;33m             while n_remaining_to_run > 0 and self.run(\n\u001b[0m\u001b[0;32m    788\u001b[0m                 \u001b[0mmax_new_trials\u001b[0m\u001b[1;33m=\u001b[0m\u001b[0mn_remaining_to_generate\u001b[0m\u001b[1;33m\u001b[0m\u001b[1;33m\u001b[0m\u001b[0m\n\u001b[0;32m    789\u001b[0m             ):\n",
-      "\u001b[1;32m~\\.conda\\envs\\pascal2\\lib\\site-packages\\ax\\service\\scheduler.py\u001b[0m in \u001b[0;36mrun\u001b[1;34m(self, max_new_trials)\u001b[0m\n\u001b[0;32m    895\u001b[0m         \u001b[1;31m# trials as possible, limited by capacity and model requirements.\u001b[0m\u001b[1;33m\u001b[0m\u001b[1;33m\u001b[0m\u001b[1;33m\u001b[0m\u001b[0m\n\u001b[0;32m    896\u001b[0m         \u001b[0mself\u001b[0m\u001b[1;33m.\u001b[0m\u001b[0m_sleep_if_too_early_to_poll\u001b[0m\u001b[1;33m(\u001b[0m\u001b[1;33m)\u001b[0m\u001b[1;33m\u001b[0m\u001b[1;33m\u001b[0m\u001b[0m\n\u001b[1;32m--> 897\u001b[1;33m         existing_trials, new_trials = self._prepare_trials(\n\u001b[0m\u001b[0;32m    898\u001b[0m             \u001b[0mmax_new_trials\u001b[0m\u001b[1;33m=\u001b[0m\u001b[0mmax_new_trials\u001b[0m\u001b[1;33m\u001b[0m\u001b[1;33m\u001b[0m\u001b[0m\n\u001b[0;32m    899\u001b[0m         )\n",
-      "\u001b[1;32m~\\.conda\\envs\\pascal2\\lib\\site-packages\\ax\\service\\scheduler.py\u001b[0m in \u001b[0;36m_prepare_trials\u001b[1;34m(self, max_new_trials)\u001b[0m\n\u001b[0;32m   1202\u001b[0m         \u001b[0mexisting_candidate_trials\u001b[0m \u001b[1;33m=\u001b[0m \u001b[0mself\u001b[0m\u001b[1;33m.\u001b[0m\u001b[0mcandidate_trials\u001b[0m\u001b[1;33m[\u001b[0m\u001b[1;33m:\u001b[0m\u001b[0mn\u001b[0m\u001b[1;33m]\u001b[0m\u001b[1;33m\u001b[0m\u001b[1;33m\u001b[0m\u001b[0m\n\u001b[0;32m   1203\u001b[0m         \u001b[0mn_new\u001b[0m \u001b[1;33m=\u001b[0m \u001b[0mmin\u001b[0m\u001b[1;33m(\u001b[0m\u001b[0mn\u001b[0m \u001b[1;33m-\u001b[0m \u001b[0mlen\u001b[0m\u001b[1;33m(\u001b[0m\u001b[0mexisting_candidate_trials\u001b[0m\u001b[1;33m)\u001b[0m\u001b[1;33m,\u001b[0m \u001b[0mmax_new_trials\u001b[0m\u001b[1;33m)\u001b[0m\u001b[1;33m\u001b[0m\u001b[1;33m\u001b[0m\u001b[0m\n\u001b[1;32m-> 1204\u001b[1;33m         \u001b[0mnew_trials\u001b[0m \u001b[1;33m=\u001b[0m \u001b[0mself\u001b[0m\u001b[1;33m.\u001b[0m\u001b[0m_get_next_trials\u001b[0m\u001b[1;33m(\u001b[0m\u001b[0mnum_trials\u001b[0m\u001b[1;33m=\u001b[0m\u001b[0mn_new\u001b[0m\u001b[1;33m)\u001b[0m \u001b[1;32mif\u001b[0m \u001b[0mn_new\u001b[0m \u001b[1;33m>\u001b[0m \u001b[1;36m0\u001b[0m \u001b[1;32melse\u001b[0m \u001b[1;33m[\u001b[0m\u001b[1;33m]\u001b[0m\u001b[1;33m\u001b[0m\u001b[1;33m\u001b[0m\u001b[0m\n\u001b[0m\u001b[0;32m   1205\u001b[0m         \u001b[1;32mreturn\u001b[0m \u001b[0mexisting_candidate_trials\u001b[0m\u001b[1;33m,\u001b[0m \u001b[0mnew_trials\u001b[0m\u001b[1;33m\u001b[0m\u001b[1;33m\u001b[0m\u001b[0m\n\u001b[0;32m   1206\u001b[0m \u001b[1;33m\u001b[0m\u001b[0m\n",
-      "\u001b[1;32m~\\.conda\\envs\\pascal2\\lib\\site-packages\\ax\\service\\scheduler.py\u001b[0m in \u001b[0;36m_get_next_trials\u001b[1;34m(self, num_trials)\u001b[0m\n\u001b[0;32m   1220\u001b[0m         )\n\u001b[0;32m   1221\u001b[0m         \u001b[1;32mtry\u001b[0m\u001b[1;33m:\u001b[0m\u001b[1;33m\u001b[0m\u001b[1;33m\u001b[0m\u001b[0m\n\u001b[1;32m-> 1222\u001b[1;33m             generator_runs = self._gen_new_trials_from_generation_strategy(\n\u001b[0m\u001b[0;32m   1223\u001b[0m                 \u001b[0mnum_trials\u001b[0m\u001b[1;33m=\u001b[0m\u001b[0mnum_trials\u001b[0m\u001b[1;33m,\u001b[0m \u001b[0mpending\u001b[0m\u001b[1;33m=\u001b[0m\u001b[0mpending\u001b[0m\u001b[1;33m\u001b[0m\u001b[1;33m\u001b[0m\u001b[0m\n\u001b[0;32m   1224\u001b[0m             )\n",
-      "\u001b[1;32m~\\.conda\\envs\\pascal2\\lib\\site-packages\\ax\\service\\scheduler.py\u001b[0m in \u001b[0;36m_gen_new_trials_from_generation_strategy\u001b[1;34m(self, num_trials, pending)\u001b[0m\n\u001b[0;32m   1275\u001b[0m         \u001b[0minto\u001b[0m \u001b[0maccount\u001b[0m \u001b[0many\u001b[0m\u001b[0;31m \u001b[0m\u001b[0;31m`\u001b[0m\u001b[0;31m`\u001b[0m\u001b[0mpending\u001b[0m\u001b[0;31m`\u001b[0m\u001b[0;31m`\u001b[0m \u001b[0mobservations\u001b[0m\u001b[1;33m.\u001b[0m\u001b[1;33m\u001b[0m\u001b[1;33m\u001b[0m\u001b[0m\n\u001b[0;32m   1276\u001b[0m         \"\"\"\n\u001b[1;32m-> 1277\u001b[1;33m         return self.generation_strategy._gen_multiple(\n\u001b[0m\u001b[0;32m   1278\u001b[0m             \u001b[0mexperiment\u001b[0m\u001b[1;33m=\u001b[0m\u001b[0mself\u001b[0m\u001b[1;33m.\u001b[0m\u001b[0mexperiment\u001b[0m\u001b[1;33m,\u001b[0m\u001b[1;33m\u001b[0m\u001b[1;33m\u001b[0m\u001b[0m\n\u001b[0;32m   1279\u001b[0m             \u001b[0mnum_generator_runs\u001b[0m\u001b[1;33m=\u001b[0m\u001b[0mnum_trials\u001b[0m\u001b[1;33m,\u001b[0m\u001b[1;33m\u001b[0m\u001b[1;33m\u001b[0m\u001b[0m\n",
-      "\u001b[1;32m~\\.conda\\envs\\pascal2\\lib\\site-packages\\ax\\modelbridge\\generation_strategy.py\u001b[0m in \u001b[0;36m_gen_multiple\u001b[1;34m(self, experiment, num_generator_runs, data, n, pending_observations, **kwargs)\u001b[0m\n\u001b[0;32m    451\u001b[0m         \u001b[0mself\u001b[0m\u001b[1;33m.\u001b[0m\u001b[0mexperiment\u001b[0m \u001b[1;33m=\u001b[0m \u001b[0mexperiment\u001b[0m\u001b[1;33m\u001b[0m\u001b[1;33m\u001b[0m\u001b[0m\n\u001b[0;32m    452\u001b[0m         \u001b[0mself\u001b[0m\u001b[1;33m.\u001b[0m\u001b[0m_maybe_move_to_next_step\u001b[0m\u001b[1;33m(\u001b[0m\u001b[1;33m)\u001b[0m\u001b[1;33m\u001b[0m\u001b[1;33m\u001b[0m\u001b[0m\n\u001b[1;32m--> 453\u001b[1;33m         \u001b[0mself\u001b[0m\u001b[1;33m.\u001b[0m\u001b[0m_fit_or_update_current_model\u001b[0m\u001b[1;33m(\u001b[0m\u001b[0mdata\u001b[0m\u001b[1;33m=\u001b[0m\u001b[0mdata\u001b[0m\u001b[1;33m)\u001b[0m\u001b[1;33m\u001b[0m\u001b[1;33m\u001b[0m\u001b[0m\n\u001b[0m\u001b[0;32m    454\u001b[0m \u001b[1;33m\u001b[0m\u001b[0m\n\u001b[0;32m    455\u001b[0m         \u001b[1;31m# Make sure to not make too many generator runs and\u001b[0m\u001b[1;33m\u001b[0m\u001b[1;33m\u001b[0m\u001b[1;33m\u001b[0m\u001b[0m\n",
-      "\u001b[1;32m~\\.conda\\envs\\pascal2\\lib\\site-packages\\ax\\modelbridge\\generation_strategy.py\u001b[0m in \u001b[0;36m_fit_or_update_current_model\u001b[1;34m(self, data)\u001b[0m\n\u001b[0;32m    507\u001b[0m                 \u001b[0mself\u001b[0m\u001b[1;33m.\u001b[0m\u001b[0m_update_current_model\u001b[0m\u001b[1;33m(\u001b[0m\u001b[0mnew_data\u001b[0m\u001b[1;33m=\u001b[0m\u001b[0mnew_data\u001b[0m\u001b[1;33m)\u001b[0m\u001b[1;33m\u001b[0m\u001b[1;33m\u001b[0m\u001b[0m\n\u001b[0;32m    508\u001b[0m         \u001b[1;32melse\u001b[0m\u001b[1;33m:\u001b[0m\u001b[1;33m\u001b[0m\u001b[1;33m\u001b[0m\u001b[0m\n\u001b[1;32m--> 509\u001b[1;33m             \u001b[0mself\u001b[0m\u001b[1;33m.\u001b[0m\u001b[0m_fit_current_model\u001b[0m\u001b[1;33m(\u001b[0m\u001b[0mdata\u001b[0m\u001b[1;33m=\u001b[0m\u001b[0mself\u001b[0m\u001b[1;33m.\u001b[0m\u001b[0m_get_data_for_fit\u001b[0m\u001b[1;33m(\u001b[0m\u001b[0mpassed_in_data\u001b[0m\u001b[1;33m=\u001b[0m\u001b[0mdata\u001b[0m\u001b[1;33m)\u001b[0m\u001b[1;33m)\u001b[0m\u001b[1;33m\u001b[0m\u001b[1;33m\u001b[0m\u001b[0m\n\u001b[0m\u001b[0;32m    510\u001b[0m         \u001b[0mself\u001b[0m\u001b[1;33m.\u001b[0m\u001b[0m_save_seen_trial_indices\u001b[0m\u001b[1;33m(\u001b[0m\u001b[1;33m)\u001b[0m\u001b[1;33m\u001b[0m\u001b[1;33m\u001b[0m\u001b[0m\n\u001b[0;32m    511\u001b[0m \u001b[1;33m\u001b[0m\u001b[0m\n",
-      "\u001b[1;32m~\\.conda\\envs\\pascal2\\lib\\site-packages\\ax\\modelbridge\\generation_strategy.py\u001b[0m in \u001b[0;36m_fit_current_model\u001b[1;34m(self, data)\u001b[0m\n\u001b[0;32m    653\u001b[0m             \u001b[0mlogger\u001b[0m\u001b[1;33m.\u001b[0m\u001b[0mdebug\u001b[0m\u001b[1;33m(\u001b[0m\u001b[1;34mf\"Fitting model with data for trials: {trial_indices_in_data}\"\u001b[0m\u001b[1;33m)\u001b[0m\u001b[1;33m\u001b[0m\u001b[1;33m\u001b[0m\u001b[0m\n\u001b[0;32m    654\u001b[0m \u001b[1;33m\u001b[0m\u001b[0m\n\u001b[1;32m--> 655\u001b[1;33m         \u001b[0mself\u001b[0m\u001b[1;33m.\u001b[0m\u001b[0m_curr\u001b[0m\u001b[1;33m.\u001b[0m\u001b[0mfit\u001b[0m\u001b[1;33m(\u001b[0m\u001b[0mexperiment\u001b[0m\u001b[1;33m=\u001b[0m\u001b[0mself\u001b[0m\u001b[1;33m.\u001b[0m\u001b[0mexperiment\u001b[0m\u001b[1;33m,\u001b[0m \u001b[0mdata\u001b[0m\u001b[1;33m=\u001b[0m\u001b[0mdata\u001b[0m\u001b[1;33m,\u001b[0m \u001b[1;33m**\u001b[0m\u001b[0mmodel_state_on_lgr\u001b[0m\u001b[1;33m)\u001b[0m\u001b[1;33m\u001b[0m\u001b[1;33m\u001b[0m\u001b[0m\n\u001b[0m\u001b[0;32m    656\u001b[0m         \u001b[0mself\u001b[0m\u001b[1;33m.\u001b[0m\u001b[0m_model\u001b[0m \u001b[1;33m=\u001b[0m \u001b[0mself\u001b[0m\u001b[1;33m.\u001b[0m\u001b[0m_curr\u001b[0m\u001b[1;33m.\u001b[0m\u001b[0mmodel_spec\u001b[0m\u001b[1;33m.\u001b[0m\u001b[0mfitted_model\u001b[0m\u001b[1;33m\u001b[0m\u001b[1;33m\u001b[0m\u001b[0m\n\u001b[0;32m    657\u001b[0m \u001b[1;33m\u001b[0m\u001b[0m\n",
-      "\u001b[1;32m~\\.conda\\envs\\pascal2\\lib\\site-packages\\ax\\modelbridge\\generation_node.py\u001b[0m in \u001b[0;36mfit\u001b[1;34m(self, experiment, data, search_space, optimization_config, **kwargs)\u001b[0m\n\u001b[0;32m     72\u001b[0m         \"\"\"\n\u001b[0;32m     73\u001b[0m         \u001b[1;32mfor\u001b[0m \u001b[0mmodel_spec\u001b[0m \u001b[1;32min\u001b[0m \u001b[0mself\u001b[0m\u001b[1;33m.\u001b[0m\u001b[0mmodel_specs\u001b[0m\u001b[1;33m:\u001b[0m\u001b[1;33m\u001b[0m\u001b[1;33m\u001b[0m\u001b[0m\n\u001b[1;32m---> 74\u001b[1;33m             model_spec.fit(  # Stores the fitted model as `model_spec._fitted_model`\n\u001b[0m\u001b[0;32m     75\u001b[0m                 \u001b[0mexperiment\u001b[0m\u001b[1;33m=\u001b[0m\u001b[0mexperiment\u001b[0m\u001b[1;33m,\u001b[0m\u001b[1;33m\u001b[0m\u001b[1;33m\u001b[0m\u001b[0m\n\u001b[0;32m     76\u001b[0m                 \u001b[0mdata\u001b[0m\u001b[1;33m=\u001b[0m\u001b[0mdata\u001b[0m\u001b[1;33m,\u001b[0m\u001b[1;33m\u001b[0m\u001b[1;33m\u001b[0m\u001b[0m\n",
-      "\u001b[1;32m~\\.conda\\envs\\pascal2\\lib\\site-packages\\ax\\modelbridge\\model_spec.py\u001b[0m in \u001b[0;36mfit\u001b[1;34m(self, experiment, data, **model_kwargs)\u001b[0m\n\u001b[0;32m     91\u001b[0m         \u001b[1;31m# `self.model_kwargs`.\u001b[0m\u001b[1;33m\u001b[0m\u001b[1;33m\u001b[0m\u001b[1;33m\u001b[0m\u001b[0m\n\u001b[0;32m     92\u001b[0m         \u001b[0mcombined_model_kwargs\u001b[0m \u001b[1;33m=\u001b[0m \u001b[1;33m{\u001b[0m\u001b[1;33m**\u001b[0m\u001b[1;33m(\u001b[0m\u001b[0mself\u001b[0m\u001b[1;33m.\u001b[0m\u001b[0mmodel_kwargs\u001b[0m \u001b[1;32mor\u001b[0m \u001b[1;33m{\u001b[0m\u001b[1;33m}\u001b[0m\u001b[1;33m)\u001b[0m\u001b[1;33m,\u001b[0m \u001b[1;33m**\u001b[0m\u001b[0mmodel_kwargs\u001b[0m\u001b[1;33m}\u001b[0m\u001b[1;33m\u001b[0m\u001b[1;33m\u001b[0m\u001b[0m\n\u001b[1;32m---> 93\u001b[1;33m         self._fitted_model = self.model_enum(\n\u001b[0m\u001b[0;32m     94\u001b[0m             \u001b[0mexperiment\u001b[0m\u001b[1;33m=\u001b[0m\u001b[0mexperiment\u001b[0m\u001b[1;33m,\u001b[0m\u001b[1;33m\u001b[0m\u001b[1;33m\u001b[0m\u001b[0m\n\u001b[0;32m     95\u001b[0m             \u001b[0mdata\u001b[0m\u001b[1;33m=\u001b[0m\u001b[0mdata\u001b[0m\u001b[1;33m,\u001b[0m\u001b[1;33m\u001b[0m\u001b[1;33m\u001b[0m\u001b[0m\n",
-      "\u001b[1;32m~\\.conda\\envs\\pascal2\\lib\\site-packages\\ax\\modelbridge\\registry.py\u001b[0m in \u001b[0;36m__call__\u001b[1;34m(self, search_space, experiment, data, silently_filter_kwargs, **kwargs)\u001b[0m\n\u001b[0;32m    330\u001b[0m \u001b[1;33m\u001b[0m\u001b[0m\n\u001b[0;32m    331\u001b[0m         \u001b[1;31m# Create model bridge with the consolidated kwargs.\u001b[0m\u001b[1;33m\u001b[0m\u001b[1;33m\u001b[0m\u001b[1;33m\u001b[0m\u001b[0m\n\u001b[1;32m--> 332\u001b[1;33m         model_bridge = bridge_class(\n\u001b[0m\u001b[0;32m    333\u001b[0m             \u001b[0msearch_space\u001b[0m\u001b[1;33m=\u001b[0m\u001b[0msearch_space\u001b[0m \u001b[1;32mor\u001b[0m \u001b[0mnot_none\u001b[0m\u001b[1;33m(\u001b[0m\u001b[0mexperiment\u001b[0m\u001b[1;33m)\u001b[0m\u001b[1;33m.\u001b[0m\u001b[0msearch_space\u001b[0m\u001b[1;33m,\u001b[0m\u001b[1;33m\u001b[0m\u001b[1;33m\u001b[0m\u001b[0m\n\u001b[0;32m    334\u001b[0m             \u001b[0mexperiment\u001b[0m\u001b[1;33m=\u001b[0m\u001b[0mexperiment\u001b[0m\u001b[1;33m,\u001b[0m\u001b[1;33m\u001b[0m\u001b[1;33m\u001b[0m\u001b[0m\n",
-      "\u001b[1;32m~\\.conda\\envs\\pascal2\\lib\\site-packages\\ax\\modelbridge\\multi_objective_torch.py\u001b[0m in \u001b[0;36m__init__\u001b[1;34m(self, experiment, search_space, data, model, transforms, transform_configs, torch_dtype, torch_device, status_quo_name, status_quo_features, optimization_config, fit_out_of_design, objective_thresholds, default_model_gen_options)\u001b[0m\n\u001b[0;32m    101\u001b[0m         \u001b[0moptimization_config\u001b[0m \u001b[1;33m=\u001b[0m \u001b[0mmooc\u001b[0m\u001b[1;33m\u001b[0m\u001b[1;33m\u001b[0m\u001b[0m\n\u001b[0;32m    102\u001b[0m \u001b[1;33m\u001b[0m\u001b[0m\n\u001b[1;32m--> 103\u001b[1;33m         super().__init__(\n\u001b[0m\u001b[0;32m    104\u001b[0m             \u001b[0mexperiment\u001b[0m\u001b[1;33m=\u001b[0m\u001b[0mexperiment\u001b[0m\u001b[1;33m,\u001b[0m\u001b[1;33m\u001b[0m\u001b[1;33m\u001b[0m\u001b[0m\n\u001b[0;32m    105\u001b[0m             \u001b[0msearch_space\u001b[0m\u001b[1;33m=\u001b[0m\u001b[0msearch_space\u001b[0m\u001b[1;33m,\u001b[0m\u001b[1;33m\u001b[0m\u001b[1;33m\u001b[0m\u001b[0m\n",
-      "\u001b[1;32m~\\.conda\\envs\\pascal2\\lib\\site-packages\\ax\\modelbridge\\torch.py\u001b[0m in \u001b[0;36m__init__\u001b[1;34m(self, experiment, search_space, data, model, transforms, transform_configs, torch_dtype, torch_device, status_quo_name, status_quo_features, optimization_config, fit_out_of_design, default_model_gen_options)\u001b[0m\n\u001b[0;32m     67\u001b[0m         \u001b[0mself\u001b[0m\u001b[1;33m.\u001b[0m\u001b[0mdevice\u001b[0m \u001b[1;33m=\u001b[0m \u001b[0mtorch_device\u001b[0m\u001b[1;33m\u001b[0m\u001b[1;33m\u001b[0m\u001b[0m\n\u001b[0;32m     68\u001b[0m         \u001b[0mself\u001b[0m\u001b[1;33m.\u001b[0m\u001b[0m_default_model_gen_options\u001b[0m \u001b[1;33m=\u001b[0m \u001b[0mdefault_model_gen_options\u001b[0m \u001b[1;32mor\u001b[0m \u001b[1;33m{\u001b[0m\u001b[1;33m}\u001b[0m\u001b[1;33m\u001b[0m\u001b[1;33m\u001b[0m\u001b[0m\n\u001b[1;32m---> 69\u001b[1;33m         super().__init__(\n\u001b[0m\u001b[0;32m     70\u001b[0m             \u001b[0mexperiment\u001b[0m\u001b[1;33m=\u001b[0m\u001b[0mexperiment\u001b[0m\u001b[1;33m,\u001b[0m\u001b[1;33m\u001b[0m\u001b[1;33m\u001b[0m\u001b[0m\n\u001b[0;32m     71\u001b[0m             \u001b[0msearch_space\u001b[0m\u001b[1;33m=\u001b[0m\u001b[0msearch_space\u001b[0m\u001b[1;33m,\u001b[0m\u001b[1;33m\u001b[0m\u001b[1;33m\u001b[0m\u001b[0m\n",
-      "\u001b[1;32m~\\.conda\\envs\\pascal2\\lib\\site-packages\\ax\\modelbridge\\base.py\u001b[0m in \u001b[0;36m__init__\u001b[1;34m(self, search_space, model, transforms, experiment, data, transform_configs, status_quo_name, status_quo_features, optimization_config, fit_out_of_design, fit_abandoned)\u001b[0m\n\u001b[0;32m    179\u001b[0m         \u001b[0mself\u001b[0m\u001b[1;33m.\u001b[0m\u001b[0mmodel\u001b[0m \u001b[1;33m=\u001b[0m \u001b[0mmodel\u001b[0m\u001b[1;33m\u001b[0m\u001b[1;33m\u001b[0m\u001b[0m\n\u001b[0;32m    180\u001b[0m         \u001b[1;32mtry\u001b[0m\u001b[1;33m:\u001b[0m\u001b[1;33m\u001b[0m\u001b[1;33m\u001b[0m\u001b[0m\n\u001b[1;32m--> 181\u001b[1;33m             self._fit(\n\u001b[0m\u001b[0;32m    182\u001b[0m                 \u001b[0mmodel\u001b[0m\u001b[1;33m=\u001b[0m\u001b[0mmodel\u001b[0m\u001b[1;33m,\u001b[0m\u001b[1;33m\u001b[0m\u001b[1;33m\u001b[0m\u001b[0m\n\u001b[0;32m    183\u001b[0m                 \u001b[0msearch_space\u001b[0m\u001b[1;33m=\u001b[0m\u001b[0msearch_space\u001b[0m\u001b[1;33m,\u001b[0m\u001b[1;33m\u001b[0m\u001b[1;33m\u001b[0m\u001b[0m\n",
-      "\u001b[1;32m~\\.conda\\envs\\pascal2\\lib\\site-packages\\ax\\modelbridge\\torch.py\u001b[0m in \u001b[0;36m_fit\u001b[1;34m(self, model, search_space, observation_features, observation_data)\u001b[0m\n\u001b[0;32m     99\u001b[0m     ) -> None:  # pragma: no cover\n\u001b[0;32m    100\u001b[0m         \u001b[0mself\u001b[0m\u001b[1;33m.\u001b[0m\u001b[0m_validate_observation_data\u001b[0m\u001b[1;33m(\u001b[0m\u001b[0mobservation_data\u001b[0m\u001b[1;33m)\u001b[0m\u001b[1;33m\u001b[0m\u001b[1;33m\u001b[0m\u001b[0m\n\u001b[1;32m--> 101\u001b[1;33m         super()._fit(\n\u001b[0m\u001b[0;32m    102\u001b[0m             \u001b[0mmodel\u001b[0m\u001b[1;33m=\u001b[0m\u001b[0mmodel\u001b[0m\u001b[1;33m,\u001b[0m\u001b[1;33m\u001b[0m\u001b[1;33m\u001b[0m\u001b[0m\n\u001b[0;32m    103\u001b[0m             \u001b[0msearch_space\u001b[0m\u001b[1;33m=\u001b[0m\u001b[0msearch_space\u001b[0m\u001b[1;33m,\u001b[0m\u001b[1;33m\u001b[0m\u001b[1;33m\u001b[0m\u001b[0m\n",
-      "\u001b[1;32m~\\.conda\\envs\\pascal2\\lib\\site-packages\\ax\\modelbridge\\array.py\u001b[0m in \u001b[0;36m_fit\u001b[1;34m(self, model, search_space, observation_features, observation_data)\u001b[0m\n\u001b[0;32m    100\u001b[0m         )\n\u001b[0;32m    101\u001b[0m         \u001b[1;31m# Fit\u001b[0m\u001b[1;33m\u001b[0m\u001b[1;33m\u001b[0m\u001b[1;33m\u001b[0m\u001b[0m\n\u001b[1;32m--> 102\u001b[1;33m         self._model_fit(\n\u001b[0m\u001b[0;32m    103\u001b[0m             \u001b[0mmodel\u001b[0m\u001b[1;33m=\u001b[0m\u001b[0mmodel\u001b[0m\u001b[1;33m,\u001b[0m\u001b[1;33m\u001b[0m\u001b[1;33m\u001b[0m\u001b[0m\n\u001b[0;32m    104\u001b[0m             \u001b[0mXs\u001b[0m\u001b[1;33m=\u001b[0m\u001b[0mXs_array\u001b[0m\u001b[1;33m,\u001b[0m\u001b[1;33m\u001b[0m\u001b[1;33m\u001b[0m\u001b[0m\n",
-      "\u001b[1;32m~\\.conda\\envs\\pascal2\\lib\\site-packages\\ax\\modelbridge\\torch.py\u001b[0m in \u001b[0;36m_model_fit\u001b[1;34m(self, model, Xs, Ys, Yvars, search_space_digest, metric_names, candidate_metadata)\u001b[0m\n\u001b[0;32m    165\u001b[0m         \u001b[0mYvars\u001b[0m\u001b[1;33m:\u001b[0m \u001b[0mList\u001b[0m\u001b[1;33m[\u001b[0m\u001b[0mTensor\u001b[0m\u001b[1;33m]\u001b[0m \u001b[1;33m=\u001b[0m \u001b[0mself\u001b[0m\u001b[1;33m.\u001b[0m\u001b[0m_array_list_to_tensors\u001b[0m\u001b[1;33m(\u001b[0m\u001b[0mYvars\u001b[0m\u001b[1;33m)\u001b[0m\u001b[1;33m\u001b[0m\u001b[1;33m\u001b[0m\u001b[0m\n\u001b[0;32m    166\u001b[0m         \u001b[1;31m# pyre-fixme[16]: `Optional` has no attribute `fit`.\u001b[0m\u001b[1;33m\u001b[0m\u001b[1;33m\u001b[0m\u001b[1;33m\u001b[0m\u001b[0m\n\u001b[1;32m--> 167\u001b[1;33m         self.model.fit(\n\u001b[0m\u001b[0;32m    168\u001b[0m             \u001b[0mXs\u001b[0m\u001b[1;33m=\u001b[0m\u001b[0mXs\u001b[0m\u001b[1;33m,\u001b[0m\u001b[1;33m\u001b[0m\u001b[1;33m\u001b[0m\u001b[0m\n\u001b[0;32m    169\u001b[0m             \u001b[0mYs\u001b[0m\u001b[1;33m=\u001b[0m\u001b[0mYs\u001b[0m\u001b[1;33m,\u001b[0m\u001b[1;33m\u001b[0m\u001b[1;33m\u001b[0m\u001b[0m\n",
-      "\u001b[1;32m~\\.conda\\envs\\pascal2\\lib\\site-packages\\ax\\models\\torch\\botorch.py\u001b[0m in \u001b[0;36mfit\u001b[1;34m(self, Xs, Ys, Yvars, search_space_digest, metric_names, candidate_metadata)\u001b[0m\n\u001b[0;32m    293\u001b[0m         )\n\u001b[0;32m    294\u001b[0m         \u001b[0mself\u001b[0m\u001b[1;33m.\u001b[0m\u001b[0mmetric_names\u001b[0m \u001b[1;33m=\u001b[0m \u001b[0mmetric_names\u001b[0m\u001b[1;33m\u001b[0m\u001b[1;33m\u001b[0m\u001b[0m\n\u001b[1;32m--> 295\u001b[1;33m         self.model = self.model_constructor(  # pyre-ignore [28]\n\u001b[0m\u001b[0;32m    296\u001b[0m             \u001b[0mXs\u001b[0m\u001b[1;33m=\u001b[0m\u001b[0mXs\u001b[0m\u001b[1;33m,\u001b[0m\u001b[1;33m\u001b[0m\u001b[1;33m\u001b[0m\u001b[0m\n\u001b[0;32m    297\u001b[0m             \u001b[0mYs\u001b[0m\u001b[1;33m=\u001b[0m\u001b[0mYs\u001b[0m\u001b[1;33m,\u001b[0m\u001b[1;33m\u001b[0m\u001b[1;33m\u001b[0m\u001b[0m\n",
-      "\u001b[1;32m~\\.conda\\envs\\pascal2\\lib\\site-packages\\ax\\models\\torch\\botorch_defaults.py\u001b[0m in \u001b[0;36mget_and_fit_model\u001b[1;34m(Xs, Ys, Yvars, task_features, fidelity_features, metric_names, state_dict, refit_model, use_input_warping, use_loocv_pseudo_likelihood, **kwargs)\u001b[0m\n\u001b[0;32m    120\u001b[0m             \u001b[0mY\u001b[0m \u001b[1;33m=\u001b[0m \u001b[0mtorch\u001b[0m\u001b[1;33m.\u001b[0m\u001b[0mcat\u001b[0m\u001b[1;33m(\u001b[0m\u001b[0mYs\u001b[0m\u001b[1;33m,\u001b[0m \u001b[0mdim\u001b[0m\u001b[1;33m=\u001b[0m\u001b[1;33m-\u001b[0m\u001b[1;36m1\u001b[0m\u001b[1;33m)\u001b[0m\u001b[1;33m\u001b[0m\u001b[1;33m\u001b[0m\u001b[0m\n\u001b[0;32m    121\u001b[0m             \u001b[0mYvar\u001b[0m \u001b[1;33m=\u001b[0m \u001b[0mtorch\u001b[0m\u001b[1;33m.\u001b[0m\u001b[0mcat\u001b[0m\u001b[1;33m(\u001b[0m\u001b[0mYvars\u001b[0m\u001b[1;33m,\u001b[0m \u001b[0mdim\u001b[0m\u001b[1;33m=\u001b[0m\u001b[1;33m-\u001b[0m\u001b[1;36m1\u001b[0m\u001b[1;33m)\u001b[0m\u001b[1;33m\u001b[0m\u001b[1;33m\u001b[0m\u001b[0m\n\u001b[1;32m--> 122\u001b[1;33m             model = _get_model(\n\u001b[0m\u001b[0;32m    123\u001b[0m                 \u001b[0mX\u001b[0m\u001b[1;33m=\u001b[0m\u001b[0mXs\u001b[0m\u001b[1;33m[\u001b[0m\u001b[1;36m0\u001b[0m\u001b[1;33m]\u001b[0m\u001b[1;33m,\u001b[0m\u001b[1;33m\u001b[0m\u001b[1;33m\u001b[0m\u001b[0m\n\u001b[0;32m    124\u001b[0m                 \u001b[0mY\u001b[0m\u001b[1;33m=\u001b[0m\u001b[0mY\u001b[0m\u001b[1;33m,\u001b[0m\u001b[1;33m\u001b[0m\u001b[1;33m\u001b[0m\u001b[0m\n",
-      "\u001b[1;32m~\\.conda\\envs\\pascal2\\lib\\site-packages\\ax\\models\\torch\\botorch_defaults.py\u001b[0m in \u001b[0;36m_get_model\u001b[1;34m(X, Y, Yvar, task_feature, fidelity_features, use_input_warping, **kwargs)\u001b[0m\n\u001b[0;32m    577\u001b[0m         )\n\u001b[0;32m    578\u001b[0m     \u001b[1;32melif\u001b[0m \u001b[0mtask_feature\u001b[0m \u001b[1;32mis\u001b[0m \u001b[1;32mNone\u001b[0m \u001b[1;32mand\u001b[0m \u001b[0mall_nan_Yvar\u001b[0m\u001b[1;33m:\u001b[0m\u001b[1;33m\u001b[0m\u001b[1;33m\u001b[0m\u001b[0m\n\u001b[1;32m--> 579\u001b[1;33m         \u001b[0mgp\u001b[0m \u001b[1;33m=\u001b[0m \u001b[0mSingleTaskGP\u001b[0m\u001b[1;33m(\u001b[0m\u001b[0mtrain_X\u001b[0m\u001b[1;33m=\u001b[0m\u001b[0mX\u001b[0m\u001b[1;33m,\u001b[0m \u001b[0mtrain_Y\u001b[0m\u001b[1;33m=\u001b[0m\u001b[0mY\u001b[0m\u001b[1;33m,\u001b[0m \u001b[0minput_transform\u001b[0m\u001b[1;33m=\u001b[0m\u001b[0mwarp_tf\u001b[0m\u001b[1;33m,\u001b[0m \u001b[1;33m**\u001b[0m\u001b[0mkwargs\u001b[0m\u001b[1;33m)\u001b[0m\u001b[1;33m\u001b[0m\u001b[1;33m\u001b[0m\u001b[0m\n\u001b[0m\u001b[0;32m    580\u001b[0m     \u001b[1;32melif\u001b[0m \u001b[0mtask_feature\u001b[0m \u001b[1;32mis\u001b[0m \u001b[1;32mNone\u001b[0m\u001b[1;33m:\u001b[0m\u001b[1;33m\u001b[0m\u001b[1;33m\u001b[0m\u001b[0m\n\u001b[0;32m    581\u001b[0m         gp = FixedNoiseGP(\n",
-      "\u001b[1;32m~\\.conda\\envs\\pascal2\\lib\\site-packages\\botorch\\models\\gp_regression.py\u001b[0m in \u001b[0;36m__init__\u001b[1;34m(self, train_X, train_Y, likelihood, covar_module, outcome_transform, input_transform)\u001b[0m\n\u001b[0;32m    100\u001b[0m         \u001b[0mself\u001b[0m\u001b[1;33m.\u001b[0m\u001b[0m_validate_tensor_args\u001b[0m\u001b[1;33m(\u001b[0m\u001b[0mX\u001b[0m\u001b[1;33m=\u001b[0m\u001b[0mtransformed_X\u001b[0m\u001b[1;33m,\u001b[0m \u001b[0mY\u001b[0m\u001b[1;33m=\u001b[0m\u001b[0mtrain_Y\u001b[0m\u001b[1;33m)\u001b[0m\u001b[1;33m\u001b[0m\u001b[1;33m\u001b[0m\u001b[0m\n\u001b[0;32m    101\u001b[0m         \u001b[0mignore_X_dims\u001b[0m \u001b[1;33m=\u001b[0m \u001b[0mgetattr\u001b[0m\u001b[1;33m(\u001b[0m\u001b[0mself\u001b[0m\u001b[1;33m,\u001b[0m \u001b[1;34m\"_ignore_X_dims_scaling_check\"\u001b[0m\u001b[1;33m,\u001b[0m \u001b[1;32mNone\u001b[0m\u001b[1;33m)\u001b[0m\u001b[1;33m\u001b[0m\u001b[1;33m\u001b[0m\u001b[0m\n\u001b[1;32m--> 102\u001b[1;33m         validate_input_scaling(\n\u001b[0m\u001b[0;32m    103\u001b[0m             \u001b[0mtrain_X\u001b[0m\u001b[1;33m=\u001b[0m\u001b[0mtransformed_X\u001b[0m\u001b[1;33m,\u001b[0m \u001b[0mtrain_Y\u001b[0m\u001b[1;33m=\u001b[0m\u001b[0mtrain_Y\u001b[0m\u001b[1;33m,\u001b[0m \u001b[0mignore_X_dims\u001b[0m\u001b[1;33m=\u001b[0m\u001b[0mignore_X_dims\u001b[0m\u001b[1;33m\u001b[0m\u001b[1;33m\u001b[0m\u001b[0m\n\u001b[0;32m    104\u001b[0m         )\n",
-      "\u001b[1;32m~\\.conda\\envs\\pascal2\\lib\\site-packages\\botorch\\models\\utils.py\u001b[0m in \u001b[0;36mvalidate_input_scaling\u001b[1;34m(train_X, train_Y, train_Yvar, raise_on_fail, ignore_X_dims)\u001b[0m\n\u001b[0;32m    237\u001b[0m         \u001b[1;32mreturn\u001b[0m\u001b[1;33m\u001b[0m\u001b[1;33m\u001b[0m\u001b[0m\n\u001b[0;32m    238\u001b[0m     \u001b[0mcheck_no_nans\u001b[0m\u001b[1;33m(\u001b[0m\u001b[0mtrain_X\u001b[0m\u001b[1;33m)\u001b[0m\u001b[1;33m\u001b[0m\u001b[1;33m\u001b[0m\u001b[0m\n\u001b[1;32m--> 239\u001b[1;33m     \u001b[0mcheck_no_nans\u001b[0m\u001b[1;33m(\u001b[0m\u001b[0mtrain_Y\u001b[0m\u001b[1;33m)\u001b[0m\u001b[1;33m\u001b[0m\u001b[1;33m\u001b[0m\u001b[0m\n\u001b[0m\u001b[0;32m    240\u001b[0m     \u001b[1;32mif\u001b[0m \u001b[0mtrain_Yvar\u001b[0m \u001b[1;32mis\u001b[0m \u001b[1;32mnot\u001b[0m \u001b[1;32mNone\u001b[0m\u001b[1;33m:\u001b[0m\u001b[1;33m\u001b[0m\u001b[1;33m\u001b[0m\u001b[0m\n\u001b[0;32m    241\u001b[0m         \u001b[0mcheck_no_nans\u001b[0m\u001b[1;33m(\u001b[0m\u001b[0mtrain_Yvar\u001b[0m\u001b[1;33m)\u001b[0m\u001b[1;33m\u001b[0m\u001b[1;33m\u001b[0m\u001b[0m\n",
-      "\u001b[1;32m~\\.conda\\envs\\pascal2\\lib\\site-packages\\botorch\\models\\utils.py\u001b[0m in \u001b[0;36mcheck_no_nans\u001b[1;34m(Z)\u001b[0m\n\u001b[0;32m    130\u001b[0m     \"\"\"\n\u001b[0;32m    131\u001b[0m     \u001b[1;32mif\u001b[0m \u001b[0mtorch\u001b[0m\u001b[1;33m.\u001b[0m\u001b[0many\u001b[0m\u001b[1;33m(\u001b[0m\u001b[0mtorch\u001b[0m\u001b[1;33m.\u001b[0m\u001b[0misnan\u001b[0m\u001b[1;33m(\u001b[0m\u001b[0mZ\u001b[0m\u001b[1;33m)\u001b[0m\u001b[1;33m)\u001b[0m\u001b[1;33m.\u001b[0m\u001b[0mitem\u001b[0m\u001b[1;33m(\u001b[0m\u001b[1;33m)\u001b[0m\u001b[1;33m:\u001b[0m\u001b[1;33m\u001b[0m\u001b[1;33m\u001b[0m\u001b[0m\n\u001b[1;32m--> 132\u001b[1;33m         \u001b[1;32mraise\u001b[0m \u001b[0mInputDataError\u001b[0m\u001b[1;33m(\u001b[0m\u001b[1;34m\"Input data contains NaN values.\"\u001b[0m\u001b[1;33m)\u001b[0m\u001b[1;33m\u001b[0m\u001b[1;33m\u001b[0m\u001b[0m\n\u001b[0m\u001b[0;32m    133\u001b[0m \u001b[1;33m\u001b[0m\u001b[0m\n\u001b[0;32m    134\u001b[0m \u001b[1;33m\u001b[0m\u001b[0m\n",
-      "\u001b[1;31mInputDataError\u001b[0m: Input data contains NaN values."
-     ]
-    }
-   ],
-   "source": [
-    "scheduler.run_n_trials(max_trials=25)"
-   ]
-  },
-  {
-   "cell_type": "code",
-   "execution_count": 64,
-   "metadata": {},
-   "outputs": [
-    {
-     "name": "stdout",
-     "output_type": "stream",
-     "text": [
-      "sample0 118.9406880198529\n",
-      "sample1 43.518609233238045\n",
-      "sample3 37.91702921573621\n",
-      "sample5 11.843145600217493\n",
-      "sample6 17.639083053066216\n",
-      "sample7 24.789821489308004\n"
-     ]
-    }
-   ],
-   "source": [
-    "for k, v in job_queue.jobs.items():\n",
-    "    if v.outcome != {}:\n",
-    "        print(k, v.outcome[\"pl_intensity_0\"])"
-   ]
-  },
-  {
-   "cell_type": "code",
-   "execution_count": 65,
-   "metadata": {},
-   "outputs": [
-    {
-     "data": {
-      "text/plain": [
-       "{'pl_fwhm': PLFWHM('pl_fwhm'), 'pl_intensity': PLIntensity('pl_intensity')}"
-      ]
-     },
-     "execution_count": 65,
-     "metadata": {},
-     "output_type": "execute_result"
-    }
-   ],
-   "source": [
-    "exp.metrics"
-   ]
-  },
-  {
-   "cell_type": "code",
-   "execution_count": 130,
-   "metadata": {},
-   "outputs": [
-    {
-     "name": "stderr",
-     "output_type": "stream",
-     "text": [
-      "[INFO 04-05 17:24:00] ax.core.experiment: Attached data has some metrics ({'pl_fhwm'}) that are not among the metrics on this experiment. Note that attaching data will not automatically add those metrics to the experiment. For these metrics to be automatically fetched by `experiment.fetch_data`, add them via `experiment.add_tracking_metric` or update the experiment's optimization config.\n",
-      "[INFO 04-05 17:24:00] ax.core.experiment: Attached data has some metrics ({'pl_fhwm'}) that are not among the metrics on this experiment. Note that attaching data will not automatically add those metrics to the experiment. For these metrics to be automatically fetched by `experiment.fetch_data`, add them via `experiment.add_tracking_metric` or update the experiment's optimization config.\n",
-      "[INFO 04-05 17:24:00] ax.core.experiment: Attached data has some metrics ({'pl_fhwm'}) that are not among the metrics on this experiment. Note that attaching data will not automatically add those metrics to the experiment. For these metrics to be automatically fetched by `experiment.fetch_data`, add them via `experiment.add_tracking_metric` or update the experiment's optimization config.\n",
-      "[INFO 04-05 17:24:00] ax.core.experiment: Attached data has some metrics ({'pl_fhwm'}) that are not among the metrics on this experiment. Note that attaching data will not automatically add those metrics to the experiment. For these metrics to be automatically fetched by `experiment.fetch_data`, add them via `experiment.add_tracking_metric` or update the experiment's optimization config.\n",
-      "[INFO 04-05 17:24:00] ax.core.experiment: Attached data has some metrics ({'pl_fhwm'}) that are not among the metrics on this experiment. Note that attaching data will not automatically add those metrics to the experiment. For these metrics to be automatically fetched by `experiment.fetch_data`, add them via `experiment.add_tracking_metric` or update the experiment's optimization config.\n"
-     ]
-    },
-    {
-     "data": {
-      "text/html": [
-       "<div>\n",
-       "<style scoped>\n",
-       "    .dataframe tbody tr th:only-of-type {\n",
-       "        vertical-align: middle;\n",
-       "    }\n",
-       "\n",
-       "    .dataframe tbody tr th {\n",
-       "        vertical-align: top;\n",
-       "    }\n",
-       "\n",
-       "    .dataframe thead th {\n",
-       "        text-align: right;\n",
-       "    }\n",
-       "</style>\n",
-       "<table border=\"1\" class=\"dataframe\">\n",
-       "  <thead>\n",
-       "    <tr style=\"text-align: right;\">\n",
-       "      <th></th>\n",
-       "      <th>pl_intensity</th>\n",
-       "      <th>trial_index</th>\n",
-       "      <th>arm_name</th>\n",
-       "      <th>anneal_temperature</th>\n",
-       "      <th>anneal_duration</th>\n",
-       "      <th>trial_status</th>\n",
-       "      <th>generation_method</th>\n",
-       "    </tr>\n",
-       "  </thead>\n",
-       "  <tbody>\n",
-       "    <tr>\n",
-       "      <th>0</th>\n",
-       "      <td>118.940688</td>\n",
-       "      <td>0</td>\n",
-       "      <td>0_0</td>\n",
-       "      <td>110.0</td>\n",
-       "      <td>3071.089268</td>\n",
-       "      <td>COMPLETED</td>\n",
-       "      <td>Sobol</td>\n",
-       "    </tr>\n",
-       "    <tr>\n",
-       "      <th>1</th>\n",
-       "      <td>43.518609</td>\n",
-       "      <td>1</td>\n",
-       "      <td>1_0</td>\n",
-       "      <td>110.0</td>\n",
-       "      <td>2502.075899</td>\n",
-       "      <td>COMPLETED</td>\n",
-       "      <td>Sobol</td>\n",
-       "    </tr>\n",
-       "    <tr>\n",
-       "      <th>5</th>\n",
-       "      <td>NaN</td>\n",
-       "      <td>2</td>\n",
-       "      <td>2_0</td>\n",
-       "      <td>100.0</td>\n",
-       "      <td>5087.644941</td>\n",
-       "      <td>RUNNING</td>\n",
-       "      <td>Sobol</td>\n",
-       "    </tr>\n",
-       "    <tr>\n",
-       "      <th>2</th>\n",
-       "      <td>37.917029</td>\n",
-       "      <td>3</td>\n",
-       "      <td>3_0</td>\n",
-       "      <td>120.0</td>\n",
-       "      <td>786.069569</td>\n",
-       "      <td>COMPLETED</td>\n",
-       "      <td>Sobol</td>\n",
-       "    </tr>\n",
-       "    <tr>\n",
-       "      <th>6</th>\n",
-       "      <td>NaN</td>\n",
-       "      <td>4</td>\n",
-       "      <td>4_0</td>\n",
-       "      <td>120.0</td>\n",
-       "      <td>4479.535103</td>\n",
-       "      <td>RUNNING</td>\n",
-       "      <td>Sobol</td>\n",
-       "    </tr>\n",
-       "    <tr>\n",
-       "      <th>3</th>\n",
-       "      <td>11.843146</td>\n",
-       "      <td>5</td>\n",
-       "      <td>5_0</td>\n",
-       "      <td>100.0</td>\n",
-       "      <td>1356.125370</td>\n",
-       "      <td>COMPLETED</td>\n",
-       "      <td>Sobol</td>\n",
-       "    </tr>\n",
-       "    <tr>\n",
-       "      <th>7</th>\n",
-       "      <td>NaN</td>\n",
-       "      <td>6</td>\n",
-       "      <td>6_0</td>\n",
-       "      <td>100.0</td>\n",
-       "      <td>3646.088621</td>\n",
-       "      <td>RUNNING</td>\n",
-       "      <td>Sobol</td>\n",
-       "    </tr>\n",
-       "    <tr>\n",
-       "      <th>4</th>\n",
-       "      <td>24.789821</td>\n",
-       "      <td>7</td>\n",
-       "      <td>7_0</td>\n",
-       "      <td>110.0</td>\n",
-       "      <td>1890.121311</td>\n",
-       "      <td>COMPLETED</td>\n",
-       "      <td>Sobol</td>\n",
-       "    </tr>\n",
-       "  </tbody>\n",
-       "</table>\n",
-       "</div>"
-      ],
-      "text/plain": [
-       "   pl_intensity  trial_index arm_name  anneal_temperature  anneal_duration  \\\n",
-       "0    118.940688            0      0_0               110.0      3071.089268   \n",
-       "1     43.518609            1      1_0               110.0      2502.075899   \n",
-       "5           NaN            2      2_0               100.0      5087.644941   \n",
-       "2     37.917029            3      3_0               120.0       786.069569   \n",
-       "6           NaN            4      4_0               120.0      4479.535103   \n",
-       "3     11.843146            5      5_0               100.0      1356.125370   \n",
-       "7           NaN            6      6_0               100.0      3646.088621   \n",
-       "4     24.789821            7      7_0               110.0      1890.121311   \n",
-       "\n",
-       "  trial_status generation_method  \n",
-       "0    COMPLETED             Sobol  \n",
-       "1    COMPLETED             Sobol  \n",
-       "5      RUNNING             Sobol  \n",
-       "2    COMPLETED             Sobol  \n",
-       "6      RUNNING             Sobol  \n",
-       "3    COMPLETED             Sobol  \n",
-       "7      RUNNING             Sobol  \n",
-       "4    COMPLETED             Sobol  "
-      ]
-     },
-     "execution_count": 130,
-     "metadata": {},
-     "output_type": "execute_result"
-    }
-   ],
-   "source": [
-    "from ax.service.utils.report_utils import exp_to_df\n",
-    "\n",
-    "exp_to_df(exp)"
-   ]
-  },
-  {
-   "cell_type": "code",
-   "execution_count": 127,
-   "metadata": {},
-   "outputs": [
-    {
-     "name": "stderr",
-     "output_type": "stream",
-     "text": [
-      "[INFO 04-05 17:19:52] ax.core.experiment: Attached data has some metrics ({'pl_fhwm'}) that are not among the metrics on this experiment. Note that attaching data will not automatically add those metrics to the experiment. For these metrics to be automatically fetched by `experiment.fetch_data`, add them via `experiment.add_tracking_metric` or update the experiment's optimization config.\n",
-      "[INFO 04-05 17:19:52] ax.core.experiment: Attached data has some metrics ({'pl_fhwm'}) that are not among the metrics on this experiment. Note that attaching data will not automatically add those metrics to the experiment. For these metrics to be automatically fetched by `experiment.fetch_data`, add them via `experiment.add_tracking_metric` or update the experiment's optimization config.\n",
-      "[INFO 04-05 17:19:52] ax.core.experiment: Attached data has some metrics ({'pl_fhwm'}) that are not among the metrics on this experiment. Note that attaching data will not automatically add those metrics to the experiment. For these metrics to be automatically fetched by `experiment.fetch_data`, add them via `experiment.add_tracking_metric` or update the experiment's optimization config.\n",
-      "[INFO 04-05 17:19:52] ax.core.experiment: Attached data has some metrics ({'pl_fhwm'}) that are not among the metrics on this experiment. Note that attaching data will not automatically add those metrics to the experiment. For these metrics to be automatically fetched by `experiment.fetch_data`, add them via `experiment.add_tracking_metric` or update the experiment's optimization config.\n",
-      "[INFO 04-05 17:19:52] ax.core.experiment: Attached data has some metrics ({'pl_fhwm'}) that are not among the metrics on this experiment. Note that attaching data will not automatically add those metrics to the experiment. For these metrics to be automatically fetched by `experiment.fetch_data`, add them via `experiment.add_tracking_metric` or update the experiment's optimization config.\n"
-     ]
-    }
-   ],
-   "source": [
-    "data = exp.fetch_data()"
-   ]
-  },
-  {
-   "cell_type": "markdown",
-   "metadata": {},
-   "source": [
-    "Save results alone"
-   ]
-  },
-  {
-   "cell_type": "code",
-   "execution_count": null,
-   "metadata": {
-    "collapsed": false,
-    "executionStartTime": 1639600345584,
-    "executionStopTime": 1639600345605,
-    "originalKey": "c96fd413-2806-4f12-babe-e77f2c0570c5",
-    "requestMsgId": "65efb7ad-39c0-4c29-97c8-b784f72a8335"
-   },
-   "outputs": [],
-   "source": [
-    "from ax.service.utils.report_utils import exp_to_df\n",
-    "\n",
-    "df = exp_to_df(exp)\n",
-    "df.to_csv(os.path.join(job_queue.experiment_folder, f'{EXPERIMENT_NAME}_closedloop_results.csv'))"
-   ]
-  }
- ],
- "metadata": {
-  "captumWidgetMessage": {},
-  "kernelspec": {
-   "display_name": "python3",
-   "language": "python",
-   "metadata": {
-    "fbpkg_supported": true,
-    "is_prebuilt": true,
-    "kernel_name": "bento_kernel_ae",
-    "nightly_builds": false
-   },
-   "name": "python3"
-  },
-  "language_info": {
-   "codemirror_mode": {
-    "name": "ipython",
-    "version": 3
-   },
-   "file_extension": ".py",
-   "mimetype": "text/x-python",
-   "name": "python",
-   "nbconvert_exporter": "python",
-   "pygments_lexer": "ipython3",
-   "version": "3.8.10"
-  },
-  "last_base_url": "https://devvm3002.frc0.facebook.com:8090/",
-  "last_kernel_id": "22fd970c-2dde-4c1f-a439-66bbfbbb43b9",
-  "last_msg_id": "b1d49dc1-9824bf694d4896bac87b2d67_177",
-  "last_server_session_id": "f69f0901-efdd-4230-86a6-08d17f806aa5",
-  "outputWidgetContext": {}
- },
- "nbformat": 4,
- "nbformat_minor": 2
+   "nbformat": 4,
+   "nbformat_minor": 2
 }