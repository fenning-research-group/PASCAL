--- conflicted
+++ resolved
@@ -56,11 +56,7 @@
   pwm_max: 1400 #pulse width (us) corresponding to minimum width
   pwm_min: 650 #pulse width (us) corresponding to maximum width
   extra_opening_width_pick: 3.3 #extra width (mm) to open gripper when moving to pick up a sample
-<<<<<<< HEAD
   extra_opening_width_place: 2.8 #extra width (mm) to open gripper when placing a sample. should be less than on picking!
-=======
-  extra_opening_width_place: 2.3 #extra width (mm) to open gripper when placing a sample. should be less than on picking!
->>>>>>> f71bb980
   # slow_movement_interval: 0.7 #time (s) between intermediate servo setpoints when opening/closing slowly
   slow_interval: 7 #rate (us pwm/ 10 ms) to open at during "slow" setting
   fast_interval: 50 #rate to open at during "fast" setting
