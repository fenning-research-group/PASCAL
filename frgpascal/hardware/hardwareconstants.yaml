--- conflicted
+++ resolved
@@ -116,11 +116,7 @@
     device_identifiers:
       vid: 7855 #WINDOWS ONLY
       pid: 4 #WINDOWS ONLY
-<<<<<<< HEAD
-      location: "1-1.1.3" #WINDOWS + GANTRY ONLY
-=======
       location: "1-1.1.4" #WINDOWS + GANTRY ONLY
->>>>>>> ff608be4
     pollingrate: 0.05
     timeout: 20 #max time (seconds) to allow movement before flagging an error
     positiontolerance: 0.05 #tolerance (mm) for movements to be considered complete
