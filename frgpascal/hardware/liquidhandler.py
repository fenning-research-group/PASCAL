--- conflicted
+++ resolved
@@ -6,6 +6,7 @@
 import os
 import yaml
 import websockets
+import threading
 import uuid
 
 MODULE_DIR = os.path.dirname(__file__)
@@ -18,10 +19,9 @@
         self.server = OT2Server()
         self.server.start()
 
-<<<<<<< HEAD
     def drop_perovskite(self, height=None, rate=None, **kwargs):
         self.server.add_to_queue(
-            function="dispense_onto_chuck",
+            task="dispense_onto_chuck",
             pipette="perovskite",
             height=height,
             rate=rate,
@@ -31,20 +31,12 @@
 
     def drop_antisolvent(self, height=None, rate=None, **kwargs):
         self.server.add_to_queue(
-            function="dispense_onto_chuck",
+            task="dispense_onto_chuck",
             pipette="antisolvent",
             height=height,
             rate=rate,
             **kwargs,
         )
-=======
-    def drop_perovskite(self):
-        self.server.add_to_queue(function="dispense_onto_chuck", pipette="perovskite")
-        self._wait_for_task_complete()
-
-    def drop_antisolvent(self):
-        self.server.add_to_queue(function="dispense_onto_chuck", pipette="antisolvent")
->>>>>>> 538da434
         self._wait_for_task_complete()
 
     def aspirate_for_spincoating(
@@ -52,21 +44,14 @@
         tray,
         well,
         volume,
-<<<<<<< HEAD
         pipette="right",
         slow_retract=True,
         air_gap=True,
         touch_tip=True,
         **kwargs,
-=======
-        pipette="perovskite",
-        slow_retract=True,
-        air_gap=True,
-        touch_tip=True,
->>>>>>> 538da434
     ):
         self.server.add_to_queue(
-            function="aspirate_for_spincoating",
+            task="aspirate_for_spincoating",
             tray=tray,
             well=well,
             volume=volume,
@@ -74,10 +59,7 @@
             slow_retract=slow_retract,
             air_gap=air_gap,
             touch_tip=touch_tip,
-<<<<<<< HEAD
             **kwargs,
-=======
->>>>>>> 538da434
         )
         self._wait_for_task_complete()
 
@@ -92,13 +74,10 @@
         slow_retract=True,
         air_gap=True,
         touch_tip=True,
-<<<<<<< HEAD
         **kwargs,
-=======
->>>>>>> 538da434
     ):
         self.server.add_to_queue(
-            function="aspirate_both_for_spincoating",
+            task="aspirate_both_for_spincoating",
             psk_tray=psk_tray,
             psk_well=psk_well,
             psk_volume=psk_volume,
@@ -108,27 +87,24 @@
             slow_retract=slow_retract,
             air_gap=air_gap,
             touch_tip=touch_tip,
-<<<<<<< HEAD
             **kwargs,
-=======
->>>>>>> 538da434
         )
         self._wait_for_task_complete()
 
     def stage_perovskite(self):
-        self.server.add_to_queue(function="stage_for_dispense", pipette="perovskite")
+        self.server.add_to_queue(task="stage_for_dispense", pipette="perovskite")
         self._wait_for_task_complete()
 
     def stage_antisolvent(self):
-        self.server.add_to_queue(function="stage_for_dispense", pipette="antisolvent")
+        self.server.add_to_queue(task="stage_for_dispense", pipette="antisolvent")
         self._wait_for_task_complete()
 
     def cleanup(self):
-        self.server.add_to_queue(function="cleanup")
-        self._wait_for_task_complete()
-
-    def end(self):
-        self.server.add_to_queue(function="None", all_done="all_done")
+        self.server.add_to_queue(task="cleanup")
+        self._wait_for_task_complete()
+
+    # def end(self):
+    #     self.server.add_to_queue(task="None", all_done="all_done")
 
     def _wait_for_task_complete(self):
         while len(self.server.pending_tasks) > 0:
@@ -146,6 +122,7 @@
     def __init__(self):
         self.__calibrate_time_to_nist()
         self.loop = asyncio.get_event_loop()
+        self.localloop = asyncio.new_event_loop()
         self.connected = False
         self.ip = constants["liquidhandler"]["server"]["ip"]
         self.port = constants["liquidhandler"]["server"]["port"]
@@ -172,6 +149,11 @@
     async def __connect_to_websocket(self):
         self.websocket = await websockets.connect(self.uri)
 
+    def _start_workers(self):
+        # self.localloop.run_forever()
+        self._worker = self.loop.create_task(self.worker(), name="maestro_worker")
+        self._checker = self.loop.create_task(self.checker(), name="maestro_checker")
+
     def start(self, ip=None, port=None):
         if ip is not None:
             self.ip = ip
@@ -183,16 +165,20 @@
         if str.lower(flag) == "y":
             self.loop.run_until_complete(self.__connect_to_websocket())
             self.connected = True
-            self._worker = asyncio.create_task(self.worker(), name="maestro_worker")
-            self._checker = asyncio.create_task(self.checker(), name="maestro_checker")
+            # self.thread = threading.Thread(target=self._start_workers, args=())
+            # self.thread.start()
+            self._start_workers()
         else:
             print(
                 "User indicated that Listener protocol is not running - did not attempt to connect to OT2 websocket."
             )
 
     def stop(self):
-        self.mark_completed
+        self.mark_completed()
         self.connected = False
+        asyncio.gather(self._worker, self._checker)
+        self.loop.close()
+        self.thread.join()
         return
 
     def _update_completed_tasklist(self, tasklist):
@@ -205,7 +191,7 @@
     async def worker(self):
         while self.connected:
             ot2 = json.loads(await self.websocket.recv())
-            #             print(f"maestro recieved {ot2}")
+            print(f"maestro recieved {ot2}")
             if "acknowledged" in ot2:
                 print(f'{ot2["acknowledged"]} acknowledged by OT2')
                 self.pending_tasks.append(ot2["acknowledged"])
@@ -222,7 +208,9 @@
         await self.websocket.send(json.dumps(task))
 
     def _add_task(self, task):
-        self.loop.run_until_complete(self.__add_task(task))
+        self.localloop.run_until_complete(self.__add_task(task))
+        # # asyncio.create_task(self.__add_task(task))
+        # asyncio.run_coroutine_threadsafe(self.__add_task(task), self.loop)
 
     def add_to_queue(self, task, taskid=None, nist_time=None, *args, **kwargs):
         if taskid in kwargs:
