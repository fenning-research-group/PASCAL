import odrive  # odrive documentation https://docs.odriverobotics.com/
from odrive.enums import *  # control/state enumerations
import serial
import time
import numpy as np
import os
import yaml
import threading
from frgpascal.hardware.helpers import get_port
from frgpascal.hardware.gantry import Gantry
from frgpascal.hardware.switchbox import SingleSwitch
from datetime import datetime

MODULE_DIR = os.path.dirname(__file__)
CALIBRATION_DIR = os.path.join(MODULE_DIR, "calibrations")
with open(os.path.join(MODULE_DIR, "hardwareconstants.yaml"), "r") as f:
    constants = yaml.load(f, Loader=yaml.Loader)

# spincoater_serial_number = constants["spincoater"]["serialid"]
# print(constants["spincoater"])


class SpinCoater:
    def __init__(self, gantry: Gantry, switch: SingleSwitch):
        """Initialize the spincoater control object

        Args:
                                        gantry (Gantry): PASCAL Gantry control object
                                        serial_number (str, optional): Serial number for spincoater arduino, used to find and connect to correct COM port. Defaults to "558383339323513140D1":str.
                                        p0 (tuple, optional): Initial guess for gantry coordinates to drop sample on spincoater. Defaults to (52, 126, 36):tuple.
        """
        # constants
        # if port is None:
        #     self.port = get_port(
        #         constants["spincoater"]["device_identifiers"]
        #     )  # find port to connect to this device.
        # else:
        #     self.port = port
        # self.ARDUINOTIMEOUT = constants["spincoater"]["pollingrate"]
        self.switch = switch
        self.COMMUNICATION_INTERVAL = constants["spincoater"]["communication_interval"]
        self.TIMEOUT = 30

        self.ACCELERATIONRANGE = (
            constants["spincoater"]["acceleration_min"],
            constants["spincoater"]["acceleration_max"],
        )  # rpm/s
        self.SPEEDRANGE = (
            constants["spincoater"]["rpm_min"],
            constants["spincoater"]["rpm_max"],
        )  # rpm
        self.__rpm = 0  # nominal current rpm. does not take ramping into account
        self.__HOMEPOSITION = 0.5  # home coordinate for spincoater chuck, in radial (0-1) coordinates. somewhat arbitrary, but avoid 0 because it wraps around to 1, makes some math annoying
        self.__TWISTDELTA = -0.05  # turn to make when twisting off sample from chuck.
        self._locked = False  # true when chuck is holding at home position
        self.gantry = gantry
        self.__calibrated = False
        # logging
        self.__logging_active = False
        self.__logdata = {"time": [], "rpm": []}
        self.LOGGINGINTERVAL = constants["spincoater"]["logging_interval"]

        self.VACUUM_DISENGAGEMENT_TIME = constants["spincoater"][
            "vacuum_disengagement_time"
        ]
        # give a little extra z clearance, crashing into the foil around the spincoater is annoying!
        self.p0 = np.asarray(constants["spincoater"]["p0"]) + [0, 0, 5]
        self.connect()
        self._current_rps = 0

    def connect(self, **kwargs):
        # connect to odrive BLDC controller
        print("Connecting to odrive")
        # this is admittedly hacky. Connect, reboot (which disonnects), then connect again. Reboot necessary when communication line is broken
        self.odrv0 = odrive.find_any()
        # try:
        #     self.odrv0 = odrive.find_any(timeout=10)
        # except:
        #     raise ValueError("Could not find odrive! confirm that 24V PSU is on")
        # try:
        #     self.odrv0.reboot()  # reboot the odrive, communication sometimes gets broken when we disconnect/reconnect
        #     self.odrv0._destroy()
        # except:
        #     pass  # this always throws an "object lost" error...which is what we want
        # try:
        #     self.odrv0 = odrive.find_any(timeout=10)
        # except:
        #     raise ValueError("Could not find odrive! confirm that 24V PSU is on")

        print("\tFound motor, now calibrating. This takes 10-20 seconds.")
        # input("\tPress enter once shroud is out of the way: ")
        self.axis = self.odrv0.axis0
        self.axis.requested_state = (
            AXIS_STATE_FULL_CALIBRATION_SEQUENCE  # calibrate the encoder
        )
        time.sleep(5)  # wait for calibration to initiate
        while self.axis.current_state != 1:
            time.sleep(1)  # wait for calibration to complete
        print("\tDone calibrating odrive!")
        self.axis.requested_state = (
            AXIS_STATE_CLOSED_LOOP_CONTROL  # normal control mode
        )
        # odrive defaults
        self.axis.motor.config.current_lim = 20  # Amps NOT SAME AS POWER SUPPLY CURRENT. This is targeting ~50% of the specified max motor current
        self.axis.controller.config.circular_setpoints = True  # position = 0-1 radial
        self.axis.trap_traj.config.vel_limit = (
            0.5  # for position moves to lock position
        )
        self.axis.trap_traj.config.accel_limit = 0.5
        self.axis.trap_traj.config.decel_limit = 0.5
        self.lock()
        self.idle()

        # start libfibre timer watchdog
        self.__connected = True
        self._libfibre_watchdog = threading.Thread(target=self.__libfibre_timer_worker)
        self._libfibre_watchdog.start()
        self._error_log = []

    def disconnect(self):
        self.__connected = False
        self._libfibre_watchdog.join()
        try:
            self.odrv0._destroy()
        except:
            pass  # this always throws an "object lost" error...which is what we want

    # position calibration methods
    def calibrate(self):
        """Prompt user to manually position the gantry over the spincoater using the Gantry GUI. This position will be recorded and used for future pick/place operations to the spincoater chuck"""
        # self.gantry.moveto(z=self.gantry.OT2_ZLIM, zhop=False)
        # self.gantry.moveto(x=self.gantry.OT2_XLIM, y=self.gantry.OT2_YLIM, zhop=False)
        # self.gantry.moveto(x=self.p0[0], y=self.p0[1], avoid_ot2=False, zhop=False)
        self.gantry.moveto(*self.p0)
        self.gantry.gui()
        self.coordinates = self.gantry.position
        # self.gantry.moverel(z=10, zhop=False)
        self.__calibrated = True
        with open(
            os.path.join(CALIBRATION_DIR, f"spincoater_calibration.yaml"), "w"
        ) as f:
            yaml.dump(self.coordinates, f)

    def _load_calibration(self):
        with open(
            os.path.join(CALIBRATION_DIR, f"spincoater_calibration.yaml"), "r"
        ) as f:
            self.coordinates = np.array(yaml.load(f, Loader=yaml.FullLoader))
        self.__calibrated = True

    def __call__(self):
        """Calling the spincoater object will return its gantry coordinates. For consistency with the callable nature of gridded hardware (storage, hotplate, etc)

        Raises:
                        Exception: If spincoater position is not calibrated, error will thrown.

        Returns:
                        tuple: (x,y,z) coordinates for gantry to pick/place sample on spincoater chuck.
        """
        if self.__calibrated == False:
            raise Exception(f"Need to calibrate spincoater position before use!")
        return self.coordinates

    # vacuum control methods

    def vacuum_on(self):
        """Turn on vacuum solenoid, pull vacuum"""
        self.switch.on()

    def vacuum_off(self):
        """Turn off vacuum solenoid, do not pull vacuum"""
        self.switch.off()

    # odrive BLDC motor control methods
    def set_rpm(self, rpm: int, acceleration: float = 1000):
        """sends commands to arduino to set a target speed with a target acceleration

        Args:
                        rpm (int): target angular velocity, in rpm
                        acceleration (float, optional): target angular acceleration, in rpm/second.  Defaults to 500.
        """
        rps = int(rpm / 60)  # convert rpm to rps for odrive
        acceleration = int(acceleration / 60)  # convert rpm/s to rps/s for odrive
        self.axis.controller.config.vel_ramp_rate = acceleration
        time.sleep(self.COMMUNICATION_INTERVAL)
        self.axis.controller.input_vel = rps
        time.sleep(self.COMMUNICATION_INTERVAL)

        # if acceleration == 0:
        #     acceleration = self.ACCELERATIONRANGE[1]  # default to max acceleration
        if self.axis.current_state != AXIS_STATE_CLOSED_LOOP_CONTROL:
            self.axis.requested_state = AXIS_STATE_CLOSED_LOOP_CONTROL

        self.axis.controller.config.control_mode = CONTROL_MODE_VELOCITY_CONTROL
        self.axis.controller.config.input_mode = INPUT_MODE_VEL_RAMP

        self._current_rps = rps
        self._locked = False

    def lock(self):
        """
        routine to lock rotor in registered position for sample transfer
        """
        if self._locked:
            return
        if self.axis.current_state != AXIS_STATE_CLOSED_LOOP_CONTROL:
            self.axis.requested_state = AXIS_STATE_CLOSED_LOOP_CONTROL
        self.axis.controller.config.input_mode = INPUT_MODE_TRAP_TRAJ
        # self.axis.controller.config.input_mode = INPUT_MODE_POS_FILTER
        self.axis.controller.config.control_mode = CONTROL_MODE_POSITION_CONTROL
        time.sleep(self.COMMUNICATION_INTERVAL)
        self.axis.controller.input_pos = self.__HOMEPOSITION
        time.sleep(self.COMMUNICATION_INTERVAL)
        t0 = time.time()
        while (
            np.abs(self.__HOMEPOSITION - self.axis.encoder.pos_circular) > 0.05
        ):  # tolerance = 360*value degrees, 0.025 ~= 10 degrees
            time.sleep(0.1)
            if time.time() - t0 > self.TIMEOUT:
                print("resetting")
                self.reset()
                t0 = time.time()
        self._locked = True

    def reset(self):
        try:
            self.disconnect()
        except:
            pass
        self.connect()

    def twist_off(self):
        """
        routine to slightly rotate the chuck from home position.

        intended to help remove a stuck substrate from the o-ring, which can get sticky if
        perovskite solution drips onto the o-ring.
        """
        if not self._locked:
            raise Exception(
                "Cannot twist off the sample, the chuck is not currently locked!"
            )

        target_position = self.__HOMEPOSITION + self.__TWISTDELTA
        self.axis.controller.input_pos = target_position
        t0 = time.time()
        while (np.abs(target_position - self.axis.encoder.pos_circular)) > 0.025:
            time.sleep(0.1)
            if time.time() - t0 > self.TIMEOUT:
                print("resetting")
                self.reset()
                t0 = time.time()

    def stop(self):
        """
        stop rotation and locks the rotor in position
        """
        if self._locked:
            return
        self.set_rpm(0, 1000)
        t0 = time.time()
        min_stopped_time = 2
        while True:
            if self.axis.encoder.vel_estimate > 0:
                t0 = time.time()
            if time.time() - t0 > min_stopped_time:
                break
            time.sleep(0.1)
        self.lock()
        self.idle()

    def idle(self):
        if self.axis.current_state != AXIS_STATE_IDLE:
            self.axis.requested_state = AXIS_STATE_IDLE
        self._locked = False

    def _lookup_error(self):
        for err in dir(odrive.enums):
            if self.axis.error == getattr(odrive.enums, err):
                return err

    # logging code
    def __logging_worker(self):
        t0 = time.time()
        self.__logdata = {"time": [], "rpm": []}
        while self.__logging_active:
            self.__logdata["time"].append(time.time() - t0)
            self.__logdata["rpm"].append(
                self.axis.encoder.vel_estimate * 60
            )  # rps from odrive -> rpm
            time.sleep(self.LOGGINGINTERVAL)

    def start_logging(self):
        if self.__logging_active:
            raise ValueError("Logging is already active!")
        self.__logging_active = True
        self.__logging_thread = threading.Thread(target=self.__logging_worker)
        self.__logging_thread.start()

    def finish_logging(self):
        if not self.__logging_active:
            raise ValueError("Logging is already stopped!")
        self.__logging_active = False
        self.__logging_thread.join()
        return self.__logdata

    def __libfibre_timer_worker(self):
        """To prevent libfibre timers from accumulating, inducing global interpreter lock (GIL)


        Note:
        `odrv0._libfibre.timer_map` is a dictionary that adds a new `<TimerHandle>` entry once per second.
        As these entries accumulate, the terminal eventually slows down. I assume these are all involved
        in some background process within `libfibre` that accumulate into GIL. When i clear this dictionary
        by `odrv0._libfibre.timer_map = {}`, in a second or two (assuming this is the interval of the
        libfibre background process) the terminal speed goes back to normal. From what I can tell this does
        not affect operation of the odrive.

        We also clear errors to allow recovery if we're stuck
        """
        while self.__connected:
            time.sleep(1)
            if not self.__logging_active and len(self.odrv0._libfibre.timer_map) > 60:
                try:
                    latest_idx = max(list(self.odrv0._libfibre.timer_map.keys()))
                    self.odrv0._libfibre.timer_map = {
                        0: self.odrv0._libfibre.timer_map[latest_idx]
                    }

                    if self.axis.error > 0:
<<<<<<< HEAD
=======
                        dt = datetime.strftime(datetime.now(), "%m/%d %H:%M:%S")
                        self._error_log.append((dt, self._lookup_error))
>>>>>>> ff608be4
                        self.axis.clear_errors()
                except:
                    print(
                        "Spincoater unable to flush - probably disconnected, will try again later"
                    )

    def __del__(self):
        self.disconnect()<|MERGE_RESOLUTION|>--- conflicted
+++ resolved
@@ -328,11 +328,8 @@
                     }
 
                     if self.axis.error > 0:
-<<<<<<< HEAD
-=======
                         dt = datetime.strftime(datetime.now(), "%m/%d %H:%M:%S")
                         self._error_log.append((dt, self._lookup_error))
->>>>>>> ff608be4
                         self.axis.clear_errors()
                 except:
                     print(
