import requests  # you can install this with pip
import time

<<<<<<< HEAD

class Listener:
    def __init__(self, address="http://132.239.93.30:8080/update"):
=======
# status enumerations
STATUS_IDLE = 0
STATUS_TASK_RECEIVED = 1
STATUS_TASK_INPROGRESS = 2


class Listener:
    def __init__(self, address="http://132.239.93.24:8080/update"):
>>>>>>> 580df892
        self.address = address
        self.experiment_in_progress = True
        self.status = 0  # liquid handler status key: 0 = idle, 1 = actively working on task, 2 = completed task, waiting for maestro to acknowlegde
        self.currenttask = None
        self.tipracks = None  # will be set externally in run(). can be any number
        self.stock = None  # set externally. assumes only one stock wellplate!
        self.mixing = None  # set externally. assumes one wellplate to hold mixtures of stock solutions
        self.pipettes = None  # set externally. assumes two pipettes.
        self.spincoater = (
            None  # set externally, has two locations named "standby" and "chuck"
        )

        self.AIRGAP = 20  # airgap, in ul, to aspirate after solution. helps avoid drips, but reduces max tip capacity
        self.DISPENSE_HEIGHT = (
            1  # distance between tip and bottom of wells while dispensing, mm
        )
        self.SPINCOATING_DISPENSE_HEIGHT = 10  # distance between tip and chuck, mm
        self.DISPENSE_RATE = (
            5  # distance between tip and bottom of wells while dispensing, mm
        )
        self.SPINCOATING_DISPENSE_RATE = 50  # distance between tip and chuck, mm
        self.ANTISOLVENT_PIPETTE = 0  # default left pipette for antisolvent
        self.PSK_PIPETTE = 1  # default right for psk
        self.STANDBY_WELL = "B1"
        self.CHUCK_WELL = "A1"

        # tasklist contains all methods to control liquid handler
        self.tasklist = {
            "aspirate_for_spincoating": self.aspirate_for_spincoating,
            "dispense_onto_chuck": self.dispense_onto_chuck,
            "cleanup": self.cleanup,
        }

    def check_for_instructions(self):
        payload = {
            "status": 0,
        }

        r = requests.post(self.address, json=payload)

        r = r.json()

<<<<<<< HEAD
        try:
            if "all_done" in r["kwargs"]:
                return False
        except:
            pass
=======
        if "all_done" in r:
            return False
>>>>>>> 580df892

        if r["pending_requests"] > 0:
            print("identified request")
            self.process_request(
                taskid=r["taskid"],
                function=r["function"],
                args=r["args"],
                kwargs=r["kwargs"],  # keyword arguments
            )

        return True  # flag to indicate whether experiment is completed

    def process_request(self, taskid, function, args, kwargs):
        if function in self.tasklist:
            function = self.tasklist[function]
        else:
            pipette = self.parse_pipette(kwargs["pipette"])
            function = getattr(pipette, function)

        self.taskid = taskid
<<<<<<< HEAD
        self.status = 1
        payload = {"status": 1, "taskid": taskid}
=======
        self.status = STATUS_TASK_RECEIVED
        payload = {"status": STATUS_TASK_RECEIVED, "taskid": taskid}
>>>>>>> 580df892
        r = requests.post(self.address, json=payload)
        r = r.json()

        function(*args, **kwargs)

<<<<<<< HEAD
        self.status = 2
        payload = {"status": 2, "taskid": taskid}
        r = requests.post(self.address, json=payload)

        r = r.json()
        self.status = 0
        if r["completion_acknowledged"]:
            self.status = 0
=======
        self.status = STATUS_TASK_INPROGRESS
        payload = {"status": STATUS_TASK_INPROGRESS, "taskid": taskid}
        r = requests.post(self.address, json=payload)

        r = r.json()
        if r["completion_acknowledged"]:
            self.status = STATUS_IDLE
>>>>>>> 580df892

    def parse_pipette(self, pipette):
        if type(pipette) is int:
            return self.pipettes[pipette]

        if type(pipette) is str:
            pipette = pipette.lower()
        if pipette in ["psk", "perovskite", "p", "left", "l"]:
            return self.pipettes[self.PSK_PIPETTE]
        elif pipette in ["as", "antisolvent", "a", "right", "r"]:
            return self.pipettes[self.ANTISOLVENT_PIPETTE]
        else:
            raise ValueError("Invalid pipette name given!")

    ### bundled pipetting methods
    def aspirate_for_spincoating(self, psk_well, psk_volume, as_well, as_volume):
        for p in self.pipettes:
            p.pick_up_tip()

        self.pipettes[self.PSK_PIPETTE].aspirate(
            psk_volume, self.stock.wells_by_name()[psk_well]
        )

        self.pipettes[self.PSK_PIPETTE].air_gap(self.AIRGAP)

        self.pipettes[self.ANTISOLVENT_PIPETTE].aspirate(
            as_volume, self.stock.wells_by_name()[as_well]
        )
        self.pipettes[self.ANTISOLVENT_PIPETTE].air_gap(self.AIRGAP)

        self.pipettes[1].move_to(
            self.spincoater[self.STANDBY_WELL].top()
        )  # moves right pipette to standby location of spincoater, which should be to the bottom left of chuck

    def dispense_onto_chuck(self, pipette, height=None, rate=None):
        if height is None:
            height = self.SPINCOATING_DISPENSE_HEIGHT
        if rate is None:
            rate = self.SPINCOATING_DISPENSE_RATE

        pipette = self.parse_pipette(pipette)
        # set dispense settings for spincoating
        pipette.well_bottom_clearance.dispense = (
            height  # set z-offset from chuck to tip, mm
        )
        pipette.flow_rate.dispense = rate  # dispense flow rate, ul/s

        pipette.dispense(location=self.spincoater[self.CHUCK_WELL])

        # set dispense settings to defaults for liquid handling
        pipette.well_bottom_clearance.dispense = self.DISPENSE_HEIGHT
        pipette.flow_rate.dispense = self.DISPENSE_RATE  # dispense flow rate, ul/s

    def cleanup(self):
        for p in self.pipettes:
            p.drop_tip()
        # for p in self.pipettes:
        #     p.pick_up_tip()


metadata = {
    "protocolName": "Maestro Listener",
    "author": "Rishi Kumar",
    "source": "FRG",
    "apiLevel": "2.8",
}


def run(protocol_context):
    listener = Listener()

    listener.tipracks = [
<<<<<<< HEAD
        protocol_context.load_labware("sartorius_safetyspace_tiprack_200ul", slot)
        for slot in ["8"]
    ]

    listener.stock = protocol_context.load_labware("frg_12_wellplate_15000ul", "9")
=======
        protocol_context.load_labware("opentrons_96_tiprack_300ul", slot)
        for slot in ["2"]
    ]

    listener.stock = protocol_context.load_labware("frg_28_wellplate_4000ul", "5")
>>>>>>> 580df892
    listener.pipettes = [
        protocol_context.load_instrument(
            "p300_single_gen2", side, tip_racks=listener.tipracks
        )
        for side in ["left", "right"]
    ]

    listener.spincoater = protocol_context.load_labware(
<<<<<<< HEAD
        "frg_spincoater_v1", "3"
    )  # has two locations defined as "wells", called "standby" and "chuck"

    for p in listener.pipettes:
        p.pick_up_tip()
        p.aspirate(10, listener.stock.wells_by_name()["B2"])  # make this an empty well!
        p.dispense(10, listener.spincoater[listener.CHUCK_WELL])
        p.return_tip()
=======
        "frg_spincoater_v1", "9"
    )  # has two locations defined as "wells", called "standby" and "chuck"

    listener.pipettes[1].pick_up_tip()
    listener.pipettes[1].aspirate(125, listener.stock.wells_by_name()["B2"])
    listener.pipettes[1].dispense(10, listener.spincoater.wells()[0])
    listener.pipettes[1].return_tip()
>>>>>>> 580df892

    # listener.pipettes[0].pick_up_tip()
    # listener.pipettes[0].aspirate(125, listener.stock.wells_by_name()['B1'])
    # listener.pipettes[1].pick_up_tip()
    # listener.pipettes[1].aspirate(125, listener.stock.wells_by_name()['B1'])
<<<<<<< HEAD

    # time.sleep(1e10)

=======

    listener.pipettes[0].move_to(listener.spincoater[listener.CHUCK_WELL].top())

    # time.sleep(1e10)

>>>>>>> 580df892
    if (
        protocol_context.is_simulating()
    ):  # without this, the protocol simulation gets stuck in loop forever.
        return

    experiment_in_progress = True
    timeout = 5 * 60  # timeout, seconds
<<<<<<< HEAD
    time_of_last_response = time.time()
=======
>>>>>>> 580df892
    while experiment_in_progress:
        try:
            experiment_in_progress = listener.check_for_instructions()
            time_of_last_response = time.time()
        except:
            if time.time() - time_of_last_response > timeout:
                print("Timeout")
                experiment_in_progress = False

        time.sleep(0.2)<|MERGE_RESOLUTION|>--- conflicted
+++ resolved
@@ -1,11 +1,6 @@
 import requests  # you can install this with pip
 import time
 
-<<<<<<< HEAD
-
-class Listener:
-    def __init__(self, address="http://132.239.93.30:8080/update"):
-=======
 # status enumerations
 STATUS_IDLE = 0
 STATUS_TASK_RECEIVED = 1
@@ -14,7 +9,6 @@
 
 class Listener:
     def __init__(self, address="http://132.239.93.24:8080/update"):
->>>>>>> 580df892
         self.address = address
         self.experiment_in_progress = True
         self.status = 0  # liquid handler status key: 0 = idle, 1 = actively working on task, 2 = completed task, waiting for maestro to acknowlegde
@@ -57,16 +51,11 @@
 
         r = r.json()
 
-<<<<<<< HEAD
         try:
             if "all_done" in r["kwargs"]:
                 return False
         except:
             pass
-=======
-        if "all_done" in r:
-            return False
->>>>>>> 580df892
 
         if r["pending_requests"] > 0:
             print("identified request")
@@ -87,28 +76,13 @@
             function = getattr(pipette, function)
 
         self.taskid = taskid
-<<<<<<< HEAD
-        self.status = 1
-        payload = {"status": 1, "taskid": taskid}
-=======
         self.status = STATUS_TASK_RECEIVED
         payload = {"status": STATUS_TASK_RECEIVED, "taskid": taskid}
->>>>>>> 580df892
         r = requests.post(self.address, json=payload)
         r = r.json()
 
         function(*args, **kwargs)
 
-<<<<<<< HEAD
-        self.status = 2
-        payload = {"status": 2, "taskid": taskid}
-        r = requests.post(self.address, json=payload)
-
-        r = r.json()
-        self.status = 0
-        if r["completion_acknowledged"]:
-            self.status = 0
-=======
         self.status = STATUS_TASK_INPROGRESS
         payload = {"status": STATUS_TASK_INPROGRESS, "taskid": taskid}
         r = requests.post(self.address, json=payload)
@@ -116,7 +90,6 @@
         r = r.json()
         if r["completion_acknowledged"]:
             self.status = STATUS_IDLE
->>>>>>> 580df892
 
     def parse_pipette(self, pipette):
         if type(pipette) is int:
@@ -162,6 +135,7 @@
         pipette.well_bottom_clearance.dispense = (
             height  # set z-offset from chuck to tip, mm
         )
+
         pipette.flow_rate.dispense = rate  # dispense flow rate, ul/s
 
         pipette.dispense(location=self.spincoater[self.CHUCK_WELL])
@@ -181,7 +155,7 @@
     "protocolName": "Maestro Listener",
     "author": "Rishi Kumar",
     "source": "FRG",
-    "apiLevel": "2.8",
+    "apiLevel": "2.10",
 }
 
 
@@ -189,19 +163,11 @@
     listener = Listener()
 
     listener.tipracks = [
-<<<<<<< HEAD
         protocol_context.load_labware("sartorius_safetyspace_tiprack_200ul", slot)
         for slot in ["8"]
     ]
 
     listener.stock = protocol_context.load_labware("frg_12_wellplate_15000ul", "9")
-=======
-        protocol_context.load_labware("opentrons_96_tiprack_300ul", slot)
-        for slot in ["2"]
-    ]
-
-    listener.stock = protocol_context.load_labware("frg_28_wellplate_4000ul", "5")
->>>>>>> 580df892
     listener.pipettes = [
         protocol_context.load_instrument(
             "p300_single_gen2", side, tip_racks=listener.tipracks
@@ -210,7 +176,6 @@
     ]
 
     listener.spincoater = protocol_context.load_labware(
-<<<<<<< HEAD
         "frg_spincoater_v1", "3"
     )  # has two locations defined as "wells", called "standby" and "chuck"
 
@@ -219,31 +184,7 @@
         p.aspirate(10, listener.stock.wells_by_name()["B2"])  # make this an empty well!
         p.dispense(10, listener.spincoater[listener.CHUCK_WELL])
         p.return_tip()
-=======
-        "frg_spincoater_v1", "9"
-    )  # has two locations defined as "wells", called "standby" and "chuck"
-
-    listener.pipettes[1].pick_up_tip()
-    listener.pipettes[1].aspirate(125, listener.stock.wells_by_name()["B2"])
-    listener.pipettes[1].dispense(10, listener.spincoater.wells()[0])
-    listener.pipettes[1].return_tip()
->>>>>>> 580df892
-
-    # listener.pipettes[0].pick_up_tip()
-    # listener.pipettes[0].aspirate(125, listener.stock.wells_by_name()['B1'])
-    # listener.pipettes[1].pick_up_tip()
-    # listener.pipettes[1].aspirate(125, listener.stock.wells_by_name()['B1'])
-<<<<<<< HEAD
-
-    # time.sleep(1e10)
-
-=======
-
-    listener.pipettes[0].move_to(listener.spincoater[listener.CHUCK_WELL].top())
-
-    # time.sleep(1e10)
-
->>>>>>> 580df892
+
     if (
         protocol_context.is_simulating()
     ):  # without this, the protocol simulation gets stuck in loop forever.
@@ -251,10 +192,7 @@
 
     experiment_in_progress = True
     timeout = 5 * 60  # timeout, seconds
-<<<<<<< HEAD
     time_of_last_response = time.time()
-=======
->>>>>>> 580df892
     while experiment_in_progress:
         try:
             experiment_in_progress = listener.check_for_instructions()
@@ -264,4 +202,4 @@
                 print("Timeout")
                 experiment_in_progress = False
 
-        time.sleep(0.2)+        time.sleep(0.1)