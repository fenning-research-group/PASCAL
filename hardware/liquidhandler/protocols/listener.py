--- conflicted
+++ resolved
@@ -160,19 +160,13 @@
         for slot in ["8"]
     ]
 
-<<<<<<< HEAD
-    listener.stock = protocol_context.load_labware("frg_28_wellplate_4000ul", "5")
-    listener.pipettes = {
-        side: protocol_context.load_instrument(
-=======
     listener.stock = protocol_context.load_labware("frg_12_wellplate_15000ul", "9")
     listener.pipettes = [
         protocol_context.load_instrument(
->>>>>>> 52c13e4a
             "p300_single_gen2", side, tip_racks=listener.tipracks
         )
         for side in ["left", "right"]
-    }
+    ]
 
     listener.spincoater = protocol_context.load_labware(
         "frg_spincoater_v1", "3"
