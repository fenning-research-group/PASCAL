import serial
import time
import re
import numpy as np

class Gantry:
	def __init__(self, port):
		#communication variables
		self.port = port
		self.terminator = '\n'
		self.POLLINGDELAY = 0.05 #delay between sending a command and reading a response, in seconds
		self.inmotion = False

		#gantry variables
		self.xlim = (10,797.0)
		self.ylim = (0,165.0)
		self.zlim = (0,136.0)
		self.position = [None, None, None] #start at None's to indicate stage has not been homed.
		self.__targetposition = [None, None, None] 
		self.GANTRYTIMEOUT = 15 #max time allotted to gantry motion before flagging an error, in seconds
		self.POSITIONTOLERANCE = 0.05 #tolerance for position, in mm
		self.MAXSPEED = 10000 #mm/min
		self.MINSPEED = 500   #mm/min
		self.speed = 10000 #mm/min, default speed

		# self.moving = [False, False, False] #boolean flag to indicate whether the xyz axes are in motion or not

		#gripper variables
		self.gripperwidth = None
		self.servoangle = None
		self.MAXANGLE = 127
		self.MINANGLE = 57
		self.MINWIDTH = 8
		self.MAXWIDTH = 33 #max gripper width, in mm
		self.GRIPRATE = 10 #default gripper open/close rate, mm/s
		self.GRIPINTERVAL = 0.05 #gripper open/close motions interpolated onto this time interval, s
		self.GRIPSTEP = self.GRIPRATE * self.GRIPINTERVAL
		#connect to gantry by default
		self.connect(port = port)
		self.set_defaults()

	#communication methods
	def connect(self, port):
		self._handle = serial.Serial(
			port = port,
			timeout = 1,
			baudrate = 115200
			)
		self.update()
		self.update_gripper()
		if self.position == [max(self.xlim), max(self.ylim), max(self.zlim)]: #this is what it shows when initially turned on, but not homed
			self.position = [None, None, None] #start at None's to indicate stage has not been homed.	
		
		# self.write('M92 X40.0 Y26.77 Z400.0')

	def disconnect(self):
		self._handle.close()
		del self._handle

	def set_defaults(self):
		self.write('G90') #absolute coordinate system
		self.write('M92 X80.0 Y53.333 Z400.0') #set steps/mm, randomly resets to defaults sometimes idk why
		self.write(f'M203 X{self.MAXSPEED} Y{self.MAXSPEED} Z35.00') #set max speeds, steps/mm. Z is hardcoded, limited by lead screw hardware. 
		self.set_speed_percentage(80) #set speed to 80% of max

	def write(self, msg):
		self._handle.write(f'{msg}{self.terminator}'.encode())
		time.sleep(self.POLLINGDELAY)
		output = []
		while self._handle.in_waiting:
			line = self._handle.readline().decode('utf-8').strip()
			if line != 'ok':
				output.append(line)
			time.sleep(self.POLLINGDELAY)
		return output

	def update(self):
		found_coordinates = False
		while not found_coordinates:
			output = self.write('M114') #get current position
			for line in output:
				if line.startswith('X:'):
					x = float(re.findall('X:(\S*)', line)[0])
					y = float(re.findall('Y:(\S*)', line)[0])
					z = float(re.findall('Z:(\S*)', line)[0])
					found_coordinates = True
					break
		self.position = [x,y,z]

	def update_gripper(self):
		found_coordinates = False
		while not found_coordinates:
			output = self.write('M280 P0') #get current servo position
			for line in output:
				if line.startswith('echo: Servo'):
					self.servoangle = float(re.findall('Servo 0: (\S*)', line)[0]) #TODO - READ SERVO POSITION
					self.gripperwidth = self.__servo_angle_to_width(self.servoangle)
					found_coordinates = True
					break

	#gantry methods
	def set_speed_percentage(self, p):
		if p < 0 or p > 100:
			raise Exception('Speed must be set by a percentage value between 0-100!')
		self.speed = (p/100) * (self.MAXSPEED - self.MINSPEED) + self.MINSPEED
		self.write(f'G0 F{self.speed}')

	def gohome(self):
		self.write('G28 X Y Z')
		self.update()

	def premove(self, x, y, z):
		'''
		checks to confirm that all target positions are valid
		'''			
		if x > self.xlim[1] or x < self.xlim[0]:
			return False
		if y > self.ylim[1] or y < self.ylim[0]:
			return False
		if z > self.zlim[1] or z < self.zlim[0]:
			return False

		self.__targetposition = [x,y,z]
		return True

	def moveto(self, x = None, y = None, z = None, speed = None):
		'''
		moves to target position in x,y,z (mm)
		'''
		if self.position == [None, None, None]:
			raise Exception('Stage has not been homed! Home with self.gohome() before moving please.')

		if x is None:
			x = self.position[0]
		if y is None:
			y = self.position[1]
		if z is None:
			z = self.position[2]
		if speed is None:
			speed = self.speed

		if self.premove(x, y, z):
			if self.position == [x,y,z]:
				return True #already at target position
			else:
				self.write(f'G0 X{x} Y{y} Z{z} F{speed}')
				return self._waitformovement()
		else:
			raise Exception('Invalid move - probably out of bounds')

	def moverel(self, x = 0, y = 0, z = 0, speed = None):
		'''
		moves by coordinates relative to the current position
		'''
		if self.position == [None, None, None]:
			raise Exception('Stage has not been homed! Home with self.gohome() before moving please.')

		x += self.position[0]
		y += self.position[1]
		z += self.position[2]
		self.moveto(x,y,z,speed)

	def _waitformovement(self):
		'''
		confirm that gantry has reached target position. returns False if
		target position is not reached in time allotted by self.GANTRYTIMEOUT
		'''
		self.inmotion = True
		start_time = time.time()
		time_elapsed = time.time() - start_time
		self._handle.write(f'M400{self.terminator}'.encode())
		self._handle.write(f'M118 E1 FinishedMoving{self.terminator}'.encode())
		reached_destination = False
		while not reached_destination and time_elapsed < self.GANTRYTIMEOUT:
			time.sleep(self.POLLINGDELAY)
			while self._handle.in_waiting:
				line = self._handle.readline().decode('utf-8').strip()
				if line == 'echo:FinishedMoving':
					self.update()
					if np.linalg.norm([a-b for a,b in zip(self.position, self.__targetposition)]) < self.POSITIONTOLERANCE:
						reached_destination = True
				time.sleep(self.POLLINGDELAY)
			time_elapsed = time.time() - start_time

		self.inmotion = ~reached_destination
		return reached_destination

	#gripper methods
	def open_gripper(self, width = None, instant = True):
		'''
		open gripper to width, in mm
		'''
		if width is None:
			width = self.MAXWIDTH


		angle = self.__width_to_servo_angle(width)
<<<<<<< HEAD
		self.write(f'M280 P0 S{angle}')
		self.gripperwidth = width
		self.servoangle = angle

=======
		if instant:
			self.write(f'M280 P0 S{angle}')
		else:
			delta = np.abs(width - self.gripperwidth)
			n_points = np.ceil(delta/self.GRIPSTEP).astype(int)
			for w in np.linspace(self.gripperwidth, width, n_points):
				angle = self.__width_to_servo_angle(w)
				self.write(f'M280 P0 S{angle}')	
				time.sleep(self.GRIPINTERVAL)
		self.update_gripper()
>>>>>>> 342d4858
		# self.write('M400')

	def close_gripper(self, instant = True):
		self.open_gripper(width = self.MINWIDTH, instant = instant)

	def __servo_angle_to_width(self, angle):
		'''
		convert servo angle (degrees) to gripper opening width (mm)
		'''
		if (angle > self.MAXANGLE) or (angle < self.MINANGLE):
			raise Exception(f'Angle {angle} outside acceptable range ({self.MINANGLE}-{self.MAXANGLE})')

		fractional_angle = (angle-self.MINANGLE) / (self.MAXANGLE-self.MINANGLE)
		width = fractional_angle * (self.MAXWIDTH - self.MINWIDTH) + self.MINWIDTH
		
		return np.round(width, 1)

	def __width_to_servo_angle(self, width):
		'''
		convert gripper width (mm) to servo angle (degrees)
		'''
		if (width > self.MAXWIDTH) or (width < self.MINWIDTH):
			raise Exception(f'Width {width} outside acceptable range ({self.MINWIDTH}-{self.MAXWIDTH})')

		fractional_width = (width - self.MINWIDTH) / (self.MAXWIDTH - self.MINWIDTH)
		angle = fractional_width*(self.MAXANGLE-self.MINANGLE) + self.MINANGLE
		
		return np.round(angle, 0)<|MERGE_RESOLUTION|>--- conflicted
+++ resolved
@@ -195,12 +195,7 @@
 
 
 		angle = self.__width_to_servo_angle(width)
-<<<<<<< HEAD
-		self.write(f'M280 P0 S{angle}')
-		self.gripperwidth = width
-		self.servoangle = angle
-
-=======
+
 		if instant:
 			self.write(f'M280 P0 S{angle}')
 		else:
@@ -211,8 +206,6 @@
 				self.write(f'M280 P0 S{angle}')	
 				time.sleep(self.GRIPINTERVAL)
 		self.update_gripper()
->>>>>>> 342d4858
-		# self.write('M400')
 
 	def close_gripper(self, instant = True):
 		self.open_gripper(width = self.MINWIDTH, instant = instant)
